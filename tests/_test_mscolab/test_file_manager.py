# -*- coding: utf-8 -*-
"""

    tests._test_mscolab.test_file_manager
    ~~~~~~~~~~~~~~~~~~~~~~~~~~~~~~~~~~~~~

    tests for file_manager functionalities

    This file is part of MSS.

    :copyright: Copyright 2020 Reimar Bauer
    :copyright: Copyright 2020-2023 by the MSS team, see AUTHORS.
    :license: APACHE-2.0, see LICENSE for details.

    Licensed under the Apache License, Version 2.0 (the "License");
    you may not use this file except in compliance with the License.
    You may obtain a copy of the License at

       http://www.apache.org/licenses/LICENSE-2.0

    Unless required by applicable law or agreed to in writing, software
    distributed under the License is distributed on an "AS IS" BASIS,
    WITHOUT WARRANTIES OR CONDITIONS OF ANY KIND, either express or implied.
    See the License for the specific language governing permissions and
    limitations under the License.
"""
from flask_testing import TestCase
import os
import datetime
import pytest

from mslib.mscolab.conf import mscolab_settings
from mslib.mscolab.models import Operation, User
from mslib.mscolab.server import APP
from mslib.mscolab.file_manager import FileManager
from mslib.mscolab.seed import add_user, get_user
from mslib.mscolab.mscolab import handle_db_reset


@pytest.mark.skipif(os.name == "nt",
                    reason="multiprocessing needs currently start_method fork")
class Test_FileManager(TestCase):
    render_templates = False

    def create_app(self):
        app = APP
        app.config['SQLALCHEMY_DATABASE_URI'] = mscolab_settings.SQLALCHEMY_DB_URI
        app.config['MSCOLAB_DATA_DIR'] = mscolab_settings.MSCOLAB_DATA_DIR
        app.config['UPLOAD_FOLDER'] = mscolab_settings.UPLOAD_FOLDER
        app.config['SQLALCHEMY_TRACK_MODIFICATIONS'] = False
        app.config["TESTING"] = True
        app.config['LIVESERVER_TIMEOUT'] = 10
        app.config['LIVESERVER_PORT'] = 0
        return app

    def setUp(self):
        handle_db_reset()
        self.userdata = 'UV10@uv10', 'UV10', 'uv10'
        self.anotheruserdata = 'UV20@uv20', 'UV20', 'uv20'
        self.fm = FileManager(self.app.config["MSCOLAB_DATA_DIR"])

        assert add_user(self.userdata[0], self.userdata[1], self.userdata[2])
        self.user = get_user(self.userdata[0])
        assert self.user is not None
        assert add_user(self.anotheruserdata[0], self.anotheruserdata[1], self.anotheruserdata[2])
        self.anotheruser = get_user(self.anotheruserdata[0])
        assert add_user('UV30@uv30', 'UV30', 'uv30')
        self.vieweruser = get_user('UV30@uv30')
        assert add_user('UV40@uv40', 'UV40', 'uv40')
        self.collaboratoruser = get_user('UV40@uv40')
        assert add_user('UV50@uv50', 'UV50', 'uv50')
        self.op2user = get_user('UV50@uv50')
        assert add_user('UV60@uv60', 'UV60', 'uv60')
        self.op2vieweruser = get_user('UV60@uv60')
        assert add_user('UV70@uv70', 'UV70', 'uv70')
        self.user1 = get_user('UV70@uv70')
        assert add_user('UV80@uv80', 'UV80', 'uv80')
        self.adminuser = get_user('UV80@uv80')
        self._example_data()

    def tearDown(self):
        pass

<<<<<<< HEAD
    @pytest.mark.skip(reason="needs review for py311")
=======
    def test_modify_user(self):
        with self.app.test_client():
            user = User("user@example.com", "user", "password")
            assert user.id is None
            assert User.query.filter_by(emailid=user.emailid).first() is None
            # creeat the user
            self.fm.modify_user(user, action="create")
            user_query = User.query.filter_by(emailid=user.emailid).first()
            assert user_query.id is not None
            assert user_query is not None
            assert user_query.confirmed is False
            # cannot create a user a second time
            assert self.fm.modify_user(user, action="create") is False
            # confirming the user
            confirm_time = datetime.datetime.now() + datetime.timedelta(days=1)
            self.fm.modify_user(user_query, attribute="confirmed_on", value=confirm_time)
            self.fm.modify_user(user_query, attribute="confirmed", value=True)
            user_query = User.query.filter_by(id=user.id).first()
            assert user_query.confirmed is True
            assert user_query.confirmed_on == confirm_time
            assert user_query.confirmed_on > user_query.registered_on
            # deleting the user
            self.fm.modify_user(user_query, action="delete")
            user_query = User.query.filter_by(id=user_query.id).first()
            assert user_query is None

    def test_modify_user_special_cases(self):
        user1 = User("user1@example.com", "user1", "password")
        user2 = User("user2@example.com", "user2", "password")
        self.fm.modify_user(user1, action="create")
        self.fm.modify_user(user2, action="create")
        user_query1 = User.query.filter_by(emailid=user1.emailid).first()
        assert self.fm.modify_user(user_query1, "emailid", user2.emailid) is False

>>>>>>> f72546b6
    def test_fetch_operation_creator(self):
        with self.app.test_client():
            flight_path, operation = self._create_operation(flight_path="more_than_one")
            assert operation.path == flight_path
            assert self.fm.fetch_operation_creator(operation.id, self.user.id) == self.user.username

    def test_create_operation(self):
        with self.app.test_client():
            flight_path, operation = self._create_operation(flight_path="famous")
            assert operation.path == flight_path
            assert self.fm.create_operation(flight_path, "something to know", self.user) is False
            flight_path, operation = self._create_operation(flight_path="example_flight_path", content=self.content1)
            assert operation.path == flight_path

    def test_get_operation_details(self):
        with self.app.test_client():
            flight_path, operation = self._create_operation(flight_path='operation2')
            pd = self.fm.get_operation_details(operation.id, self.user)
            assert pd['description'] == operation.description
            assert pd['path'] == operation.path
            assert pd['id'] == operation.id

    def test_list_operations(self):
        with self.app.test_client():
            self.fm.create_operation("first", "info about first", self.user)
            self.fm.create_operation("second", "info about second", self.user)
            expected_result = [{'access_level': 'creator',
                                "active": True,
                                'category': 'default',
                                'description': 'info about first',
                                'op_id': 1,
                                'path': 'first'},
                               {'access_level': 'creator',
                                "active": True,
                                'category': 'default',
                                'description': 'info about second',
                                'op_id': 2,
                                'path': 'second'}]
            assert self.fm.list_operations(self.user) == expected_result

    def test_list_operations_skip_archived(self):
        with self.app.test_client():
            self.fm.create_operation("first", "info about first", self.user, active=False)
            self.fm.create_operation("second", "info about second", self.user)
            expected_result_all = [{'access_level': 'creator',
                                    'active': False,
                                    'category': 'default',
                                    'description': 'info about first',
                                    'op_id': 1,
                                    'path': 'first'},
                                   {'access_level': 'creator',
                                    'active': True,
                                    'category': 'default',
                                    'description': 'info about second',
                                    'op_id': 2,
                                    'path': 'second'}]
            expected_result_skipped_true = [{'access_level': 'creator',
                                             'active': True,
                                             'category': 'default',
                                             'description': 'info about second',
                                             'op_id': 2,
                                             'path': 'second'}]
            assert self.fm.list_operations(self.user, skip_archived=False) == expected_result_all
            assert self.fm.list_operations(self.user, skip_archived=True) == expected_result_skipped_true

    def test_is_creator(self):
        with self.app.test_client():
            flight_path, operation = self._create_operation(flight_path='third')
            assert self.fm.is_creator(self.user.id, operation.id)

    def test_is_collaborator(self):
        with self.app.test_client():
            flight_path, operation = self._create_operation(flight_path='fourth')
            assert self.anotheruser.id is not None
            self.fm.add_bulk_permission(operation.id, self.user, [self.anotheruser.id], "collaborator")
            assert self.fm.is_collaborator(self.anotheruser.id, operation.id)

    def test_is_non_admin_member(self):
        with self.app.test_client():
            flight_path, operation = self._create_operation(flight_path='fifth')
            assert self.anotheruser.id is not None
            self.fm.add_bulk_permission(operation.id, self.user, [self.vieweruser.id], "viewer")
            assert self.vieweruser.id is not None
            assert self.fm.is_admin(self.vieweruser.id, operation.id) is False

    def test_is_viewer(self):
        with self.app.test_client():
            flight_path, operation = self._create_operation(flight_path="test_flight")
            assert operation.path == flight_path
            self.fm.add_bulk_permission(operation.id, self.user, [self.vieweruser.id], "viewer")
            assert self.fm.is_admin(self.vieweruser.id, operation.id) is False
            assert self.fm.is_creator(self.vieweruser.id, operation.id) is False
            assert self.fm.is_collaborator(self.vieweruser.id, operation.id) is False
            assert self.fm.is_viewer(self.vieweruser.id, operation.id) is True
            assert self.fm.is_member(self.vieweruser.id, operation.id) is True

            # cross check with creator self.user
            assert self.fm.is_creator(self.user.id, operation.id) is True
            assert self.fm.is_collaborator(self.user.id, operation.id) is False
            assert self.fm.is_viewer(self.user.id, operation.id) is False

    def test_is_member(self):
        with self.app.test_client():
            flight_path, operation = self._create_operation(flight_path="sunset")
            assert operation.path == flight_path
            assert self.fm.is_member(82322, operation.id) is False
            assert self.fm.is_member(self.user.id, operation.id) is True

    def test_auth_type(self):
        with self.app.test_client():
            flight_path, operation = self._create_operation(flight_path="aa")
            assert self.fm.auth_type(self.user.id, operation.id) != "collaborator"
            assert self.fm.auth_type(self.user.id, operation.id) == "creator"

    def test_update_operation(self):
        with self.app.test_client():
            flight_path, operation = self._create_operation(flight_path='operation3')
            rename_to = "operation03"
            self.fm.update_operation(operation.id, "path", rename_to, self.user)
            ren_operation = Operation.query.filter_by(path=rename_to).first()
            assert ren_operation.id == operation.id
            assert ren_operation.path == rename_to

    def test_delete_operation(self):
        with self.app.test_client():
            flight_path, operation = self._create_operation(flight_path='operation4')
            assert self.fm.delete_operation(operation.id, self.user)
            assert Operation.query.filter_by(path=flight_path).first() is None

    def test_get_authorized_users(self):
        with self.app.test_client():
            flight_path, operation = self._create_operation(flight_path='operation5')
            assert self.fm.get_authorized_users(operation.id) == [{'access_level': 'creator',
                                                                   'username': self.userdata[1]}]

    def test_save_file(self):
        with self.app.test_client():
            flight_path, operation = self._create_operation(flight_path="operation6", content=self.content1)
            # nothing changed
            assert self.fm.save_file(operation.id, self.content1, self.user) is False
            assert self.fm.save_file(operation.id, self.content2, self.user)

    def test_get_file(self):
        with self.app.test_client():
            flight_path, operation = self._create_operation(flight_path="operation7")
            assert self.fm.get_file(operation.id, self.user).startswith('<?xml version="1.0" encoding="utf-8"?>')

    def test_get_all_changes(self):
        with self.app.test_client():
            flight_path, operation = self._create_operation(flight_path="operation8")
            assert self.fm.get_all_changes(operation.id, self.user) == []
            assert self.fm.save_file(operation.id, self.content1, self.user)
            assert self.fm.save_file(operation.id, self.content2, self.user)
            changes = self.fm.get_all_changes(operation.id, self.user)
            assert len(changes) == 2

    def test_get_change_content(self):
        with self.app.test_client():
            flight_path, operation = self._create_operation(flight_path="operation8")
            assert self.fm.get_all_changes(operation.id, self.user) == []
            assert self.fm.save_file(operation.id, self.content1, self.user)
            assert self.fm.save_file(operation.id, self.content2, self.user)
            all_changes = self.fm.get_all_changes(operation.id, self.user)
            assert self.fm.get_change_content(all_changes[1]["id"], self.user) == self.content1

    def test_set_version_name(self):
        with self.app.test_client():
            flight_path, operation = self._create_operation(flight_path="operation8")
            assert self.fm.get_all_changes(operation.id, self.user) == []
            assert self.fm.save_file(operation.id, self.content1, self.user)
            assert self.fm.save_file(operation.id, self.content2, self.user)
            all_changes = self.fm.get_all_changes(operation.id, self.user)
            # creator
            assert self.fm.set_version_name(all_changes[1]["id"], operation.id, self.user.id, "THIS")
            # check collaborator
            self.fm.add_bulk_permission(operation.id, self.user, [self.collaboratoruser.id], "collaborator")
            assert self.fm.is_collaborator(self.collaboratoruser.id, operation.id)
            assert self.fm.set_version_name(all_changes[1]["id"], operation.id, self.collaboratoruser.id, "THIS")
            # check viewer
            self.fm.add_bulk_permission(operation.id, self.user, [self.vieweruser.id], "viewer")
            assert self.fm.is_viewer(self.vieweruser.id, operation.id)
            assert self.fm.set_version_name(all_changes[1]["id"], operation.id, self.vieweruser.id, "THIS") is False

    def test_undo(self):
        with self.app.test_client():
            flight_path, operation = self._create_operation(flight_path="operation8")
            assert self.fm.get_all_changes(operation.id, self.user) == []
            assert self.fm.save_file(operation.id, self.content1, self.user)
            assert self.fm.save_file(operation.id, self.content2, self.user)
            all_changes = self.fm.get_all_changes(operation.id, self.user)
            # crestor
            assert self.fm.undo_changes(all_changes[1]["id"], self.user)
            # check collaborator
            self.fm.add_bulk_permission(operation.id, self.user, [self.collaboratoruser.id], "collaborator")
            assert self.fm.is_collaborator(self.collaboratoruser.id, operation.id)
            assert self.fm.undo_changes(all_changes[1]["id"], self.collaboratoruser)
            # check viewer
            self.fm.add_bulk_permission(operation.id, self.user, [self.vieweruser.id], "viewer")
            assert self.fm.is_viewer(self.vieweruser.id, operation.id)
            assert self.fm.undo_changes(all_changes[1]["id"], self.vieweruser) is False

    def test_fetch_users_without_permission(self):
        with self.app.test_client():
            flight_path, operation = self._create_operation(flight_path="operation9")
            assert len(self.fm.fetch_users_without_permission(operation.id, self.user.id)) == 7

    def test_fetch_users_with_permission(self):
        with self.app.test_client():
            flight_path, operation = self._create_operation(flight_path="operation9")
            assert self.fm.fetch_users_with_permission(operation.id, self.user.id) == []

    def test_delete_bulk_permission_for_creators(self):
        with self.app.test_client():
            flight_path, operation1 = self._create_operation(flight_path="testflight", user=self.user)
            assert self.fm.is_creator(self.user.id, operation1.id)
            assert self.user.id is not None
            self.fm.add_bulk_permission(operation1.id, self.user, [self.anotheruser.id], "collaborator")
            assert self.fm.is_collaborator(self.anotheruser.id, operation1.id)
            self.fm.add_bulk_permission(operation1.id, self.user, [self.collaboratoruser.id], "collaborator")
            assert self.fm.is_collaborator(self.collaboratoruser.id, operation1.id)
            flight_path1, operation2 = self._create_operation(flight_path="testflight1", user=self.op2user)
            assert self.fm.is_creator(self.op2user.id, operation2.id)
            assert self.op2user.id is not None
            # user (creator of operation1) has no right leave operation1
            assert self.fm.delete_bulk_permission(operation1.id, self.user, [self.user.id]) is False
            # user (creator of operation1) has the right to remove anotheruser from the operation1
            assert self.fm.delete_bulk_permission(operation1.id, self.user, [self.anotheruser.id]) is True
            # op2user (creator of operation2) has no right to remove collaboratoruser of operation1 from operation1
            assert self.fm.delete_bulk_permission(operation1.id, self.op2user, [self.collaboratoruser.id]) is False
            # op2user (creator of operation2) has no right to remove anotheruser of operation1 from operation2
            assert self.fm.delete_bulk_permission(operation2.id, self.op2user, [self.anotheruser.id]) is False

    def test_delete_bulk_permission_for_members(self):
        with self.app.test_client():
            flight_path, operation1 = self._create_operation(flight_path="testflight", user=self.user)
            assert self.fm.is_creator(self.user.id, operation1.id)
            assert self.user.id is not None
            self.fm.add_bulk_permission(operation1.id, self.user, [self.anotheruser.id], "collaborator")
            assert self.fm.is_collaborator(self.anotheruser.id, operation1.id)
            self.fm.add_bulk_permission(operation1.id, self.user, [self.collaboratoruser.id], "collaborator")
            assert self.fm.is_collaborator(self.collaboratoruser.id, operation1.id)
            self.fm.add_bulk_permission(operation1.id, self.user, [self.vieweruser.id], "viewer")
            assert self.fm.is_viewer(self.vieweruser.id, operation1.id)
            flight_path1, operation2 = self._create_operation(flight_path="testflight1", user=self.op2user)
            assert self.fm.is_creator(self.op2user.id, operation2.id)
            assert self.op2user.id is not None
            self.fm.add_bulk_permission(operation2.id, self.op2user, [self.op2vieweruser.id], "collaborator")
            # collaboratoruser of operation1 has no right to remove vieweruser from the operation1
            assert self.fm.delete_bulk_permission(operation1.id, self.collaboratoruser, [self.vieweruser.id]) is False
            # The below assertion fails in stable 6.1
            # The change is so that vieweruser (any user other than creator) can leave the operation
            # vieweruser of operation1 has the right to leave operation1
            assert self.fm.delete_bulk_permission(operation1.id, self.vieweruser, [self.vieweruser.id]) is True
            # collaboratoruser of operation1 has no right to remove op2vieweruser of operation2 from operation2
            assert self.fm.delete_bulk_permission(
                operation2.id, self.collaboratoruser, [self.op2vieweruser.id]
            ) is False
            # op2vieweruser of operation2 has no right to remove collaboratoruser of operation1 from operation2
            assert self.fm.delete_bulk_permission(
                operation2.id, self.op2vieweruser, [self.collaboratoruser.id]
            ) is False

    def test_delete_bulk_permission_for_non_members(self):
        with self.app.test_client():
            flight_path, operation1 = self._create_operation(flight_path="testflight", user=self.user)
            assert self.fm.is_creator(self.user.id, operation1.id)
            assert self.user.id is not None
            self.fm.add_bulk_permission(operation1.id, self.user, [self.collaboratoruser.id], "collaborator")
            assert self.fm.is_collaborator(self.collaboratoruser.id, operation1.id)
            # user1 (not a member of operation1) has no right to remove collaboratoruser of operation1 from operation1
            assert self.fm.delete_bulk_permission(operation1.id, self.user1, [self.collaboratoruser.id]) is False
            # collaboratoruser of operation1 has no right to remove user1 (not a member of operation1) from operation1
            assert self.fm.delete_bulk_permission(operation1.id, self.collaboratoruser, [self.user1.id]) is False

    def test_delete_bulk_permission_for_admin_members(self):
        # creator is the one who creates the operation
        # admin is a role to add users.
        # the creator has also this role. But there could be more admins
        # admins have the right to remove themselves
        with self.app.test_client():
            flight_path, operation = self._create_operation(flight_path="saturn")
            assert operation.path == flight_path
            self.fm.add_bulk_permission(operation.id, self.user, [self.adminuser.id], "admin")
            assert self.fm.is_admin(self.adminuser.id, operation.id) is True
            assert self.fm.delete_bulk_permission(operation.id, self.user, [self.user.id]) is False
            assert self.fm.delete_bulk_permission(operation.id, self.adminuser, [self.adminuser.id]) is True

    def test_group_permissions(self):
        with self.app.test_client():
            flight_path_oslo, operation_oslo = self._create_operation(flight_path="flightoslo", category="oslo")

            flight_path_no1, operation_no_1 = self._create_operation(flight_path="flightno1", category="bergen")
            assert self.fm.is_member(self.collaboratoruser.id, operation_no_1.id) is False
            flight_path_group, operation_group = self._create_operation(flight_path="bergenGroup", category="bergen")
            self.fm.add_bulk_permission(operation_group.id, self.user, [self.collaboratoruser.id], "collaborator")
            assert self.fm.is_member(self.collaboratoruser.id, operation_no_1.id) is True
            assert self.fm.is_collaborator(self.collaboratoruser.id, operation_no_1.id)
            # check that not other catergories get changed
            assert self.fm.is_member(self.collaboratoruser.id, operation_oslo.id) is False
            self.fm.modify_bulk_permission(operation_group.id, self.user, [self.collaboratoruser.id], "viewer")
            assert self.fm.is_viewer(self.collaboratoruser.id, operation_no_1.id)
            # now create a new OP with the category bergen and see if our collaborator user has viewer role
            flight_path_no2, operation_no_2 = self._create_operation(flight_path="flightno2", category="bergen")
            assert self.fm.is_viewer(self.collaboratoruser.id, operation_no_2.id)
            # give the user admin role
            self.fm.modify_bulk_permission(operation_group.id, self.user, [self.collaboratoruser.id], "admin")
            assert self.fm.is_admin(self.collaboratoruser.id, operation_no_2.id)
            assert self.fm.is_admin(self.collaboratoruser.id, operation_no_1.id)
            # remove the user
            self.fm.delete_bulk_permission(operation_group.id, self.user, [self.collaboratoruser.id])
            assert self.fm.is_member(self.collaboratoruser.id, operation_group.id) is False

    def test_existing_operation_renaming_to_a_group(self):
        with self.app.test_client():
            _, operation_b1 = self._create_operation(flight_path="flightb1", category="morning")
            self.fm.add_bulk_permission(operation_b1.id, self.user, [self.collaboratoruser.id], "collaborator")
            assert self.fm.is_collaborator(self.collaboratoruser.id, operation_b1.id)

            # an operation where nothing can be changed on a rename
            _, operation_b2 = self._create_operation(flight_path="flightb2", category="morning", user=self.vieweruser)

            _, operation_b3 = self._create_operation(flight_path="flightb3", category="morning")
            self.fm.add_bulk_permission(operation_b3.id, self.user, [self.collaboratoruser.id], "collaborator")
            self.fm.add_bulk_permission(operation_b3.id, self.user, [self.vieweruser.id], "viewer")
            assert self.fm.is_viewer(self.vieweruser.id, operation_b3.id)
            assert self.fm.is_collaborator(self.collaboratoruser.id, operation_b3.id)
            self.fm.update_operation(operation_b3.id, 'path', 'morningGroup', self.user)

            assert self.fm.is_member(self.vieweruser.id, operation_b1.id)
            assert self.fm.is_viewer(self.vieweruser.id, operation_b1.id)

            # the current user has no role (admin or collobarator role) in the operation_b2 to change users
            assert self.fm.is_member(self.collaboratoruser.id, operation_b2.id) is False
            assert self.fm.is_collaborator(self.collaboratoruser.id, operation_b2.id) is False

    def test_import_permission(self):
        with self.app.test_client():
            flight_path10, operation10 = self._create_operation(flight_path="operation10")
            flight_path11, operation11 = self._create_operation(flight_path="operation11")
            flight_path12, operation12 = self._create_operation(flight_path="operation12", user=self.anotheruser)
            flight_path13, operation13 = self._create_operation_with_users(flight_path="operation13")
            flight_path14, operation14 = self._create_operation_with_users(flight_path="operation14")
            flight_path15, operation15 = self._create_operation_with_opposite_permissions(flight_path="operation15")
            # equal permissions, nothing to do
            result = (False, None, 'Permissions are already given')
            assert self.fm.import_permissions(operation10.id, operation11.id, self.user.id) == result
            # no admin or creator rights
            result = (False, None, 'Not the creator or admin of this operation')
            assert self.fm.import_permissions(operation10.id, operation12.id, self.user.id) == result
            # not a member
            result = (False, None, 'Not a member of this operation')
            assert self.fm.import_permissions(operation12.id, operation10.id, self.user.id) == result
            # we add to op8 all users of op11
            result = (True, {'add_users': [self.vieweruser.id, self.collaboratoruser.id],
                             'delete_users': [],
                             'modify_users': []}, 'success')
            assert self.fm.import_permissions(operation13.id, operation10.id, self.user.id) == result
            # we remove all users from op8 which are not in op9
            result = (True, {'add_users': [],
                             'delete_users': [self.vieweruser.id, self.collaboratoruser.id],
                             'modify_users': []}, 'success')
            assert self.fm.import_permissions(operation11.id, operation10.id, self.user.id) == result
            # we modify access level
            result = (True, {'add_users': [],
                             'delete_users': [],
                             'modify_users': [self.vieweruser.id, self.collaboratoruser.id]}, 'success')
            assert self.fm.import_permissions(operation15.id, operation14.id, self.user.id) == result

    def _example_data(self):
        self.content1 = """\
<?xml version="1.0" encoding="utf-8"?>
  <FlightTrack>
    <Name>new flight track (1)</Name>
    <ListOfWaypoints>
      <Waypoint flightlevel="0.0" lat="55.15" location="B" lon="-23.74">
        <Comments>Takeoff</Comments>
      </Waypoint>
      <Waypoint flightlevel="350" lat="42.99" location="A" lon="-12.1">
        <Comments></Comments>
      </Waypoint>
      <Waypoint flightlevel="380.0" lat="52.785" location="Shannon" lon="-8.925">
        <Comments>Dive</Comments>
      </Waypoint>
      <Waypoint flightlevel="400.0" lat="48.08" location="EDMO" lon="11.28">
        <Comments></Comments>
      </Waypoint>
      <Waypoint flightlevel="0.0" lat="63.74" location="C" lon="1.73">
        <Comments>Landing</Comments>
      </Waypoint>
    </ListOfWaypoints>
  </FlightTrack>"""
        self.content2 = """\
<?xml version="1.0" encoding="utf-8"?>
  <FlightTrack>
    <Name>new flight track (1)</Name>
    <ListOfWaypoints>
      <Waypoint flightlevel="0.0" lat="55.15" location="B" lon="-23.74">
        <Comments>Takeoff</Comments>
      </Waypoint>
      <Waypoint flightlevel="350" lat="42.99" location="A" lon="-12.1">
        <Comments></Comments>
      </Waypoint>
      </ListOfWaypoints>
  </FlightTrack>"""

    def _create_operation(self, flight_path="firstflight", user=None, content=None, category="default"):
        if user is None:
            user = self.user
        self.fm.create_operation(flight_path, f"info about {flight_path}", user, content=content, category=category)
        operation = Operation.query.filter_by(path=flight_path).first()
        return flight_path, operation

    def _create_operation_with_users(self, flight_path="firstflight", user=None, content=None):
        if user is None:
            user = self.user
        self.fm.create_operation(flight_path, f"info about {flight_path}", user, content=content)
        operation = Operation.query.filter_by(path=flight_path).first()
        self.fm.add_bulk_permission(operation.id, self.user, [self.vieweruser.id], "viewer")
        self.fm.add_bulk_permission(operation.id, self.user, [self.collaboratoruser.id], "collaborator")
        return flight_path, operation

    def _create_operation_with_opposite_permissions(self, flight_path="firstflight", user=None, content=None):
        if user is None:
            user = self.user
        self.fm.create_operation(flight_path, f"info about {flight_path}", user, content=content)
        operation = Operation.query.filter_by(path=flight_path).first()
        self.fm.add_bulk_permission(operation.id, self.user, [self.vieweruser.id], "collaborator")
        self.fm.add_bulk_permission(operation.id, self.user, [self.collaboratoruser.id], "viewer")
        return flight_path, operation<|MERGE_RESOLUTION|>--- conflicted
+++ resolved
@@ -81,9 +81,6 @@
     def tearDown(self):
         pass
 
-<<<<<<< HEAD
-    @pytest.mark.skip(reason="needs review for py311")
-=======
     def test_modify_user(self):
         with self.app.test_client():
             user = User("user@example.com", "user", "password")
@@ -118,7 +115,6 @@
         user_query1 = User.query.filter_by(emailid=user1.emailid).first()
         assert self.fm.modify_user(user_query1, "emailid", user2.emailid) is False
 
->>>>>>> f72546b6
     def test_fetch_operation_creator(self):
         with self.app.test_client():
             flight_path, operation = self._create_operation(flight_path="more_than_one")
