--- conflicted
+++ resolved
@@ -112,7 +112,12 @@
 To draw airports on the topview we use the services provided by ourairports
 Further Information: https://ourairports.com/about.html#overview
 
-<<<<<<< HEAD
+Airports Data
+-------------
+
+To draw airspaces on the topview we use the services provided by openaip.net
+Further Information: http://www.openaip.net/
+
 Qt-json-view
 ------------
 
@@ -120,44 +125,4 @@
 License: https://github.com/PaulSchweizer/qt-json-view/blob/master/LICENSE (MIT License)
 
 Package for working with JSON files in PyQt5.
-Obtained from Github (https://github.com/PaulSchweizer/qt-json-view), on 23/7/2021.
-
-
-
-
-
-
-
-
-
-
-
-
-
-
-
-
-
-
-
-
-
-
-
-
-
-
-
-
-
-
-
-
-
-=======
-Airports Data
--------------
-
-To draw airspaces on the topview we use the services provided by openaip.net
-Further Information: http://www.openaip.net/
->>>>>>> ff385341
+Obtained from Github (https://github.com/PaulSchweizer/qt-json-view), on 23/7/2021.