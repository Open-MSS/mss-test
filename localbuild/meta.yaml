--- conflicted
+++ resolved
@@ -66,13 +66,8 @@
     - flask-httpauth
     - flask-mail
     - flask-migrate
-<<<<<<< HEAD
-    - werkzeug >=2.2.3,<3.0.0
-    - flask-socketio =5.1.0
-=======
     - werkzeug >=2.2.3, <3.0.0
     - flask-socketio >=5.1.0
->>>>>>> f72546b6
     - flask-sqlalchemy >=3.0.0
     - flask-cors
     - passlib
