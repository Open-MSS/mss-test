<!DOCTYPE html>
<html lang="en">
<head>
  <meta name="generator" content="HTML Tidy for HTML5 for Linux version 5.2.0">
  <meta http-equiv="content-type" content="text/html; charset=iso-8859-1">
  <meta charset="utf-8">
  <meta name="viewport" content="width=device-width, initial-scale=1">
  <meta name="description" content="Mission Support System">
  <meta name="keywords" content="MSS, MSCOLAB">
  <meta name="author" content="authors of MSS">
<<<<<<< HEAD
  <link rel='shortcut icon' type='image/x-icon' href='/mss/favicon.ico'>
=======
  <link rel='shortcut icon' type='image/x-icon' href="{{ url_for('favicons') }}">
>>>>>>> 2bf06704
  <title>Mission Support System Collaboration Platform</title><!-- Bootstrap core CSS -->
  <link href="{{ url_for('files', name='bootstrap', filename='css/bootstrap.css') }}" rel="stylesheet">
</head>
<body>
  <div id="wrap">
    <header>
      <nav class="navbar navbar-expand-lg navbar-light bg-light">
        <div class="collapse navbar-collapse" id="navbarSupportedContent">
          <ul class="navbar-nav mr-auto">
            <li style="list-style: none; display: inline">
              <a class="navbar-brand" href="{{ url_for('index') }}"><img src="{{ url_for('logo') }}" title="Mission Support System" alt="logo Mission Support System"></a>
            </li>
            <li class="nav-item dropdown">{% for href, caption, submenu in get_topmenu(): %} {% if submenu[0] %}</li>
            <li class="dropdown">
              <a href="{{ href }}" data-toggle="dropdown" class="nav-link dropdown-toggle">{{ caption }}</a>
              <ul class="dropdown-menu">
                <li style="list-style: none">{% for href, caption in submenu: %}</li>
                <li>
                  <a class="dropdown-item" href="{{ href }}">{{ caption }}</a>
                </li>
                <li style="list-style: none">{% endfor %}</li>
              </ul>
            </li>
            <li style="list-style: none">{% else %} {%- if href[1:] == act -%}</li>
            <li class="active">{% else %}</li>
            <li>{% endif %}<a href="{{ href }}">{{ caption }}</a>
            </li>
            <li style="list-style: none">{% endif %} {% endfor %}</li>
          </ul>
        </div><!--
    <form class="form-inline my-2 my-lg-0">
      <input class="form-control mr-sm-2" type="search" placeholder="Search" aria-label="Search">
      <button class="btn btn-outline-success my-2 my-sm-0" type="submit">Search</button>
    </form>
    !-->
      </nav>
    </header>
  </div>
  <div id="main">
    {% block body %}{% endblock %}
  </div><!-- /main -->
  <!-- /wrap -->
  {% include "footer.html" %} <!-- Bootstrap core JavaScript
    ================================================== -->
   <!-- Placed at the end of the document so the pages load faster -->

  <script src="{{ url_for('files', name='jquery', filename='jquery.min.js') }}">
  </script> 
  <script src="{{ url_for('files', name='bootstrap', filename='js/bootstrap.js') }}">
  </script> 
  <script type="text/javascript">
      $(document).ready(function() {
      $('#myCarousel').carousel({
      interval: 5000
      })
      $('#myCarousel').on('slid.bs.carousel', function() {
      //alert("slid");
      });
      });
  </script>
  </body>
</html><|MERGE_RESOLUTION|>--- conflicted
+++ resolved
@@ -8,11 +8,7 @@
   <meta name="description" content="Mission Support System">
   <meta name="keywords" content="MSS, MSCOLAB">
   <meta name="author" content="authors of MSS">
-<<<<<<< HEAD
-  <link rel='shortcut icon' type='image/x-icon' href='/mss/favicon.ico'>
-=======
   <link rel='shortcut icon' type='image/x-icon' href="{{ url_for('favicons') }}">
->>>>>>> 2bf06704
   <title>Mission Support System Collaboration Platform</title><!-- Bootstrap core CSS -->
   <link href="{{ url_for('files', name='bootstrap', filename='css/bootstrap.css') }}" rel="stylesheet">
 </head>
