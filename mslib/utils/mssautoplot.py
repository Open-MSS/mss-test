"""

    mslib.utils.mssautoplot
    ~~~~~~~~~~~~~~~~~~~~~~~

    A CLI tool to create for instance a number of the same plots
    for several flights or several forecast steps

    This file is part of MSS.

    :copyright: Copyright 2022 Sreelakshmi Jayarajan
    :copyright: Copyright 2022-2024 by the MSS team, see AUTHORS.
    :license: APACHE-2.0, see LICENSE for details.

    Licensed under the Apache License, Version 2.0 (the "License");
    you may not use this file except in compliance with the License.
    You may obtain a copy of the License at

       http://www.apache.org/licenses/LICENSE-2.0

    Unless required by applicable law or agreed to in writing, software
    distributed under the License is distributed on an "AS IS" BASIS,
    WITHOUT WARRANTIES OR CONDITIONS OF ANY KIND, either express or implied.
    See the License for the specific language governing permissions and
    limitations under the License.
"""

import os
import io
import re
import json
import logging
from datetime import datetime, timedelta
from urllib.parse import urljoin

import requests
from PyQt5.QtCore import Qt
from PyQt5.QtWidgets import QMessageBox, QProgressDialog
import click
import defusedxml.ElementTree as etree
import PIL.Image
import matplotlib
from fs import open_fs

import mslib
import mslib.utils
import mslib.msui
import mslib.msui.mpl_map
import mslib.utils.auth
import mslib.utils.qt
import mslib.utils.thermolib
from mslib.utils.config import config_loader, read_config_file
from mslib.utils.units import units
from mslib.msui.wms_control import MSUIWebMapService
from mslib.msui import constants
from mslib.msui import mpl_qtwidget as qt
from mslib.msui import mpl_pathinteractor as mpath
from mslib.msui import flighttrack as ft
from mslib.utils import config as conf
from mslib.utils.auth import get_auth_from_url_and_name
from mslib.utils.loggerdef import configure_mpl_logger
from mslib.utils.verify_user_token import verify_user_token


TEXT_CONFIG = {
    "bbox": dict(boxstyle="round", facecolor="white", alpha=0.5, edgecolor="none"), "fontweight": "bold",
    "zorder": 4, "fontsize": 6, "clip_on": True}

mpl_logger = configure_mpl_logger()


def load_from_ftml(filename):
    """Load a flight track from an XML file at <filename>.
    """
    _dirname, _name = os.path.split(filename)
    _fs = open_fs(_dirname)
    datasource = _fs.readtext(_name)
    wp_list = ft.load_from_xml_data(datasource)
    now = datetime.now()
    for wp in wp_list:
        wp.utc_time = now
    data_list = [
        (wp.lat, wp.lon, wp.flightlevel, wp.location, wp.comments) for wp in wp_list]
    return data_list, wp_list


def load_from_operation(op_name, msc_url, msc_auth_password, username, password):
    """
    Method to load data from an operation in MSColab.

    Parameters:
    :op_name: Name of the operation to load data from
    :msc_url: URL of the MS Colab server
    :msc_auth_password: Password for MS Colab authentication
    :username: Username for authentication
    :password: Password for authentication

    Returns:
    Tuple containing a list of data points and a list of Waypoints if successful, None otherwise
    """
    data = {
        "email": username,
        "password": password
    }
    session = requests.Session()
    msc_auth = ("mscolab", msc_auth_password)
    session.auth = msc_auth
    session.headers.update({'x-test': 'true'})
    # ToDp fix config_loader it gets a list of two times the entry
    response = session.get(urljoin(msc_url, 'status'), timeout=tuple(config_loader(dataset="MSCOLAB_timeout")[0]))
    session.close()
    if response.status_code == 401:
        logging.error("Error", 'Server authentication data were incorrect.')
    elif response.status_code == 200:
        session = requests.Session()
        session.auth = msc_auth
        session.headers.update({'x-test': 'true'})
        url = urljoin(msc_url, "token")
        try:
            # ToDp fix config_loader it gets a list of two times the entry
            response = session.post(url, data=data, timeout=tuple(config_loader(dataset="MSCOLAB_timeout")[0]))
            response.raise_for_status()
        except requests.exceptions.RequestException as ex:
            logging.error("unexpected error: %s %s %s", type(ex), url, ex)
            return
        if response.text != "False":
            _json = json.loads(response.text)
            token = _json["token"]
            msc_url = url
            op_id = get_op_id(msc_url=msc_url, token=token, op_name=op_name)
            xml_data = get_xml_data(msc_url=msc_url, token=token, op_id=op_id)
            wp_list = ft.load_from_xml_data(xml_data)
            now = datetime.now()
            for wp in wp_list:
                wp.utc_time = now
            data_list = [
                (wp.lat, wp.lon, wp.flightlevel, wp.location, wp.comments) for wp in wp_list]
            return data_list, wp_list


def get_xml_data(msc_url, token, op_id):
    """

    Parameters:
        :msc_url: The URL of the MSColab Server
        :token: The user's token for authentication
        :op_id: The id of the operation to retrieve

    Returns:
        str: The content of the XML data retrieved from the server

    """
    if verify_user_token(msc_url, token):
        data = {
            "token": token,
            "op_id": op_id
        }
        url = urljoin(msc_url, "get_operation_by_id")
        r = requests.get(url, data=data)
        if r.text != "False":
            xml_content = json.loads(r.text)["content"]
            return xml_content


def get_op_id(msc_url, token, op_name):
    """
    gets the operation id of the given operation name

    Parameters:
        :msc_url: The URL of the MSColab server
        :token: The user token for authentication
        :op_name:: The name of the operation to retrieve op_id for

    Returns:
        :op_id: The op_id of the operation with the specified name
    """
    logging.debug('get_recent_op_id')
    if verify_user_token(msc_url, token):
        """
        get most recent operation's op_id
        """
        skip_archived = config_loader(dataset="MSCOLAB_skip_archived_operations")
        data = {
            "token": token,
            "skip_archived": skip_archived
        }
        url = urljoin(msc_url, "operations")
        r = requests.get(url, data=data)
        if r.text != "False":
            _json = json.loads(r.text)
            operations = _json["operations"]
            for op in operations:
                if op["path"] == op_name:
                    return op["op_id"]


class Plotting:
    def __init__(self, cpath, msc_url=None, msc_auth_password=None, username=None, password=None, pdlg=None):
        """
        Initialize the Plotting object with the provided parameters.

        Parameters:
        :cpath: Path to the configuration file
        :msc_url: URL for MSColab service
        :msc_auth_password: Authentication password for MSColab service
        :username: User's username
        :password: User's password
        """
        read_config_file(cpath)
        self.pdlg = pdlg
        self.config = config_loader()
        self.num_interpolation_points = self.config["num_interpolation_points"]
        self.num_labels = self.config["num_labels"]
        self.tick_index_step = self.num_interpolation_points // self.num_labels
        self.bbox = None
        flight = self.config["automated_plotting_flights"][0][0]
        section = self.config["automated_plotting_flights"][0][1]
        filename = self.config["automated_plotting_flights"][0][3]
        if self.__class__.__name__ == "TopViewPlotting":
            try:
                self.params = mslib.utils.coordinate.get_projection_params(
                    self.config["predefined_map_sections"][section]["CRS"].lower())
            except KeyError as e:
                print(e)
                raise SystemExit("Invalid SECTION and/or CRS")
            self.params["basemap"].update(self.config["predefined_map_sections"][section]["map"])
            self.bbox_units = self.params["bbox"]
        if filename != "" and filename == flight:
            self.read_operation(flight, msc_url, msc_auth_password, username, password)
        elif filename != "":
            # Todo add the dir to the file in the mssautoplot.json
            dirpath = "./"
            file_path = os.path.join(dirpath, filename)
            exists = os.path.exists(file_path)
            if not exists:
                print("Filename {} doesn't exist".format(filename))
                self.pdlg.close()
                raise SystemExit("Filename {} doesn't exist".format(filename))
            self.read_ftml(filename)

    def read_ftml(self, filename):
        self.wps, self.wp_model_data = load_from_ftml(filename)
        self.wp_lats, self.wp_lons, self.wp_locs = [[x[i] for x in self.wps] for i in [0, 1, 3]]
        self.wp_press = [mslib.utils.thermolib.flightlevel2pressure(wp[2] * units.hft).to("Pa").m for wp in self.wps]
        self.path = [(wp[0], wp[1], datetime.now()) for wp in self.wps]
        self.vertices = [list(a) for a in (zip(self.wp_lons, self.wp_lats))]
        self.lats, self.lons = mslib.utils.coordinate.path_points([_x[0] for _x in self.path],
                                                                  [_x[1] for _x in self.path],
                                                                  numpoints=self.num_interpolation_points + 1,
                                                                  connection="greatcircle")

    def read_operation(self, op_name, msc_url, msc_auth_password, username, password):
        self.wps, self.wp_model_data = load_from_operation(op_name, msc_url=msc_url,
                                                           msc_auth_password=msc_auth_password, username=username,
                                                           password=password)
        self.wp_lats, self.wp_lons, self.wp_locs = [[x[i] for x in self.wps] for i in [0, 1, 3]]
        self.wp_press = [mslib.utils.thermolib.flightlevel2pressure(wp[2] * units.hft).to("Pa").m for wp in self.wps]
        self.path = [(wp[0], wp[1], datetime.now()) for wp in self.wps]
        self.vertices = [list(a) for a in (zip(self.wp_lons, self.wp_lats))]
        self.lats, self.lons = mslib.utils.coordinate.path_points([_x[0] for _x in self.path],
                                                                  [_x[1] for _x in self.path],
                                                                  numpoints=self.num_interpolation_points + 1,
                                                                  connection="greatcircle")


class TopViewPlotting(Plotting):
    def __init__(self, cpath, msc_url, msc_auth_password, msc_username, msc_password, pdlg):
        super(TopViewPlotting, self).__init__(cpath, msc_url, msc_auth_password, msc_username, msc_password, pdlg)
        self.pdlg = pdlg
        self.myfig = qt.TopViewPlotter()
        self.myfig.fig.canvas.draw()
        self.fig, self.ax = self.myfig.fig, self.myfig.ax
        matplotlib.backends.backend_agg.FigureCanvasAgg(self.fig)
        self.myfig.init_map(**(self.params["basemap"]))
        self.plotter = mpath.PathH_Plotter(self.myfig.map)
        self.username = msc_username
        self.password = msc_password
        self.msc_auth = msc_auth_password
        self.url = msc_url

    def update_path(self, filename=None):
        """
        Update the path by reading the FTML data from the given filename
         and redrawing the path based on the updated waypoints model data.

        Parameters:
        :filename: The name of the file to read FTML data from.

        Returns:
        None
        """
        # plot path and label
        if filename != "":
            self.read_ftml(filename)
        self.fig.canvas.draw()
        self.plotter.update_from_waypoints(self.wp_model_data)
        self.plotter.redraw_path(waypoints_model_data=self.wp_model_data)

    def update_path_ops(self, filename=None):
        # plot path and label
        if filename != "":
            self.read_operation(filename, self.url, self.msc_auth, self.username, self.password)
        self.fig.canvas.draw()
        self.plotter.update_from_waypoints(self.wp_model_data)
        self.plotter.redraw_path(waypoints_model_data=self.wp_model_data)

    def draw(self, flight, section, vertical, filename, init_time, time, url, layer, style, elevation, no_of_plots):
        if filename != "" and filename == flight:
            self.update_path_ops(filename)
        elif filename != "":
            self.update_path(filename)

        width, height = self.myfig.get_plot_size_in_px()
        self.bbox = self.params['basemap']
        if not init_time:
            init_time = None

        kwargs = {"layers": [layer],
                  "styles": [style],
                  "time": time,
                  "init_time": init_time,
                  "exceptions": 'application/vnd.ogc.se_xml',
                  "level": elevation,
                  "srs": self.config["predefined_map_sections"][section]["CRS"],
                  "bbox": (self.bbox['llcrnrlon'], self.bbox['llcrnrlat'],
                           self.bbox['urcrnrlon'], self.bbox['urcrnrlat']
                          ),
                  "format": "image/png",
                  "size": (width, height)
                }

        auth_username, auth_password = get_auth_from_url_and_name(url, self.config["MSS_auth"])
        wms = MSUIWebMapService(url,
                                username=auth_username,
                                password=auth_password,
                                version='1.3.0')

        img = wms.getmap(**kwargs)
        image_io = io.BytesIO(img.read())
        img = PIL.Image.open(image_io)
        self.myfig.draw_image(img)
        t = str(time)
        date_time = re.sub(r'\W+', '', t)
        self.myfig.fig.savefig(f"{flight}_{layer}_{section}_{date_time}_{no_of_plots}_{elevation}.png")


class SideViewPlotting(Plotting):
    def __init__(self, cpath, msc_url, msc_auth_password, msc_username, msc_password, pdlg):
        # ToDo Implement access to MSColab
<<<<<<< HEAD
        super(SideViewPlotting, self).__init__(cpath, msc_url, msc_auth_password, msc_username, msc_password)
=======
        super(SideViewPlotting, self).__init__(cpath, pdlg)
        self.pdlg = pdlg
>>>>>>> d0b1badc
        self.myfig = qt.SideViewPlotter()
        self.ax = self.myfig.ax
        self.fig = self.myfig.fig
        self.tick_index_step = self.num_interpolation_points // self.num_labels
        self.fig.canvas.draw()
        matplotlib.backends.backend_agg.FigureCanvasAgg(self.myfig.fig)
        self.plotter = mpath.PathV_Plotter(self.myfig.ax)
        self.username = msc_username
        self.password = msc_password
        self.msc_auth = msc_auth_password
        self.url = msc_url

    def setup(self):
        self.intermediate_indexes = []
        ipoint = 0
        for i, (lat, lon) in enumerate(zip(self.lats, self.lons)):
            if abs(lat - self.wps[ipoint][0]) < 1E-10 and abs(lon - self.wps[ipoint][1]) < 1E-10:
                self.intermediate_indexes.append(i)
                ipoint += 1
            if ipoint >= len(self.wps):
                break
        self.myfig.setup_side_view()
        times = None
        times_visible = False
        self.myfig.redraw_xaxis(self.lats, self.lons, times, times_visible)

    def update_path(self, filename=None):
        self.setup()
        if filename is not None:
            self.read_ftml(filename)
        self.fig.canvas.draw()
        self.plotter.update_from_waypoints(self.wp_model_data)
        indices = list(zip(self.intermediate_indexes, self.wp_press))
        self.plotter.redraw_path(vertices=indices,
                                 waypoints_model_data=self.wp_model_data)
        highlight = [[wp[0], wp[1]] for wp in self.wps]
        self.myfig.draw_vertical_lines(highlight, self.lats, self.lons)

    def update_path_ops(self, filename=None):
        # plot path and label
        if filename != "":
            self.read_operation(filename, self.url, self.msc_auth, self.username, self.password)
        self.fig.canvas.draw()
        self.plotter.update_from_waypoints(self.wp_model_data)
        self.plotter.redraw_path(waypoints_model_data=self.wp_model_data)

    def draw(self, flight, section, vertical, filename, init_time, time, url, layer, style, elevation, no_of_plots):
        try:
            self.update_path(filename)
        except AttributeError as e:
            logging.debug(e)
            raise SystemExit("No FLIGHT Selected")
        width, height = self.myfig.get_plot_size_in_px()
        p_bot, p_top = [float(x) * 100 for x in vertical.split(",")]
        self.bbox = tuple([x for x in (self.num_interpolation_points,
                          p_bot / 100, self.num_labels, p_top / 100)]
                         )

        if not init_time:
            init_time = None

        kwargs = {"layers": [layer],
                  "styles": [style],
                  "time": time,
                  "init_time": init_time,
                  "exceptions": 'application/vnd.ogc.se_xml',
                  "srs": "VERT:LOGP",
                  "path_str": ",".join(f"{wp[0]:.2f},{wp[1]:.2f}" for wp in self.wps),
                  "bbox": self.bbox,
                  "format": "image/png",
                  "size": (width, height)
                }
        auth_username, auth_password = get_auth_from_url_and_name(url, self.config["MSS_auth"])
        wms = MSUIWebMapService(url,
                                username=auth_username,
                                password=auth_password,
                                version='1.3.0')

        img = wms.getmap(**kwargs)

        image_io = io.BytesIO(img.read())
        img = PIL.Image.open(image_io)
        self.myfig.draw_image(img)
        self.myfig.fig.savefig(f"{flight}_{layer}_{no_of_plots}.png", bbox_inches='tight')


class LinearViewPlotting(Plotting):
    # ToDo Implement access of MSColab
    def __init__(self, cpath, msc_url, msc_auth_password, msc_username, msc_password):
        super(LinearViewPlotting, self).__init__(cpath, msc_url, msc_auth_password, msc_username, msc_password)
        self.myfig = qt.LinearViewPlotter()
        self.ax = self.myfig.ax
        matplotlib.backends.backend_agg.FigureCanvasAgg(self.myfig.fig)
        self.fig = self.myfig.fig
        self.username = msc_username
        self.password = msc_password
        self.msc_auth = msc_auth_password
        self.url = msc_url

    def setup(self):
        self.bbox = (self.num_interpolation_points,)
        linearview_size_settings = config_loader(dataset="linearview")
        settings_dict = {"plot_title_size": linearview_size_settings["plot_title_size"],
                         "axes_label_size": linearview_size_settings["axes_label_size"]}
        self.myfig.set_settings(settings_dict)
        self.myfig.setup_linear_view()

    def update_path_ops(self, filename=None):
        # plot path and label
        if filename != "":
            self.read_operation(filename, self.url, self.msc_auth, self.username, self.password)
        self.fig.canvas.draw()
        self.plotter.update_from_waypoints(self.wp_model_data)
        self.plotter.redraw_path(waypoints_model_data=self.wp_model_data)

    def draw(self):
        for flight, section, vertical, filename, init_time, time in self.config["automated_plotting_flights"]:
            for url, layer, style in self.config["automated_plotting_lsecs"]:
                width, height = self.myfig.get_plot_size_in_px()

                if not init_time:
                    init_time = None

                auth_username, auth_password = get_auth_from_url_and_name(url, self.config["MSS_auth"])
                wms = MSUIWebMapService(url,
                                        username=auth_username,
                                        password=auth_password,
                                        version='1.3.0')

                path_string = ""
                for i, wp in enumerate(self.wps):
                    path_string += f"{wp[0]:.2f},{wp[1]:.2f},{self.wp_press[i]},"
                path_string = path_string[:-1]

                # retrieve and draw image
                kwargs = {"layers": [layer],
                          "styles": [style],
                          "time": time,
                          "init_time": init_time,
                          "exceptions": 'application/vnd.ogc.se_xml',
                          "srs": "LINE:1",
                          "path_str": path_string,
                          "bbox": self.bbox,
                          "format": "text/xml",
                          "size": (width, height)
                         }

                xmls = wms.getmap(**kwargs)

                if not isinstance(xmls, list):
                    xmls = [xmls]

                xml_objects = []
                for xml_ in xmls:
                    xml_data = etree.fromstring(xml_.read())
                    xml_objects.append(xml_data)

                self.myfig.draw_image(xml_objects, colors=None, scales=None)
                self.myfig.redraw_xaxis(self.lats, self.lons)
                highlight = [[wp[0], wp[1]] for wp in self.wps]
                self.myfig.draw_vertical_lines(highlight, self.lats, self.lons)
                self.myfig.fig.savefig(f"{flight}_{layer}.png", bbox_inches='tight')


@click.command()
@click.option('--cpath', default=constants.MSS_AUTOPLOT, help='Path of the configuration file.')
@click.option('--view', default="top", help='View of the plot (top/side/linear).')
@click.option('--ftrack', default="", help='Flight track.')
@click.option('--itime', default="", help='Initial time.')
@click.option('--vtime', default="", help='Valid time.')
@click.option('--intv', default=0, help='Time interval.')
@click.option('--stime', default="", help='Starting time for downloading multiple plots with a fixed interval.')
@click.option('--etime', default="", help='Ending time for downloading multiple plots with a fixed interval.')
@click.pass_context
def main(ctx, cpath, view, ftrack, itime, vtime, intv, stime, etime):
    def close_process_dialog(pdlg):
        pdlg.close()

    if ctx.obj is not None:
        # ToDo find a simpler solution, on a split of the package, QT is expensive for such a progressbar
        pdlg = QProgressDialog("Downloading images", "Cancel", 0, 10, parent=ctx.obj)
        pdlg.setMinimumDuration(0)
        pdlg.repaint()
        pdlg.canceled.connect(lambda: close_process_dialog(pdlg))
        pdlg.setWindowModality(Qt.WindowModal)
        pdlg.setAutoReset(True)     # Close dialog automatically when reaching max value
        pdlg.setAutoClose(True)     # Automatically close when value reaches maximum
        pdlg.setValue(0)            # Initial progress value

        # Set window flags to ensure visibility and modality
        pdlg.setWindowFlags(pdlg.windowFlags() | Qt.CustomizeWindowHint | Qt.WindowTitleHint)

        pdlg.setValue(0)

    conf.read_config_file(path=cpath)
    config = conf.config_loader()

    # flight_name = config["automated_plotting_flights"][0][0]
    # file = config["automated_plotting_flights"][0][3]
    if ctx.obj is not None:
        pdlg.setValue(1)

    msc_url = config["mscolab_server_url"]
    msc_auth_password = mslib.utils.auth.get_password_from_keyring(service_name=f"MSCOLAB_AUTH_{msc_url}",
                                                                   username="mscolab")
    msc_username = config["MSS_auth"][msc_url]
    msc_password = mslib.utils.auth.get_password_from_keyring(service_name=msc_url, username=msc_username)

    # Choose view (top or side)
    if view == "top":
        top_view = TopViewPlotting(cpath, msc_url, msc_auth_password, msc_username, msc_password, pdlg)
        sec = "automated_plotting_hsecs"
    else:
        side_view = SideViewPlotting(cpath, msc_url, msc_auth_password, msc_username, msc_password, pdlg)
        sec = "automated_plotting_vsecs"
    if ctx.obj is not None:
        pdlg.setValue(2)

    def draw(no_of_plots):
        try:
            if view == "top":
                top_view.draw(flight, section, vertical, filename, init_time, time,
                              url, layer, style, elevation, no_of_plots)
            elif view == "side":
                side_view.draw(flight, section, vertical, filename, init_time, time,
                               url, layer, style, elevation, no_of_plots=no_of_plots)
        except Exception as e:
            if "times" in str(e):
                print("Invalid times and/or levels requested")
            elif "LAYER" in str(e):
                print(f"Invalid LAYER '{layer}' requested")
            elif "404 Client Error" in str(e) or "NOT FOUND for url" in str(e):
                print("Invalid STYLE and/or URL requested")
            else:
                print(str(e))
        else:
            print("Plot downloaded!")
            return True
        return False
    if ctx.obj is not None:
        pdlg.setValue(4)
    flag = False
    for flight, section, vertical, filename, init_time, time in config["automated_plotting_flights"]:
        if ctx.obj is not None:
            pdlg.setValue(8)
        for url, layer, style, elevation in config[sec]:
            if vtime == "" and stime == "":
                no_of_plots = 1
                flag = draw(no_of_plots)
            elif intv == 0:
                if itime != "":
                    init_time = datetime.strptime(itime, "%Y-%m-%dT%H:%M:%S")
                time = datetime.strptime(vtime, "%Y-%m-%dT%H:%M:%S")
                if ftrack != "":
                    flight = ftrack
                no_of_plots = 1
                flag = draw(no_of_plots)
            elif intv > 0:
                if itime != "":
                    init_time = datetime.strptime(itime, "%Y-%m-%dT%H:%M:%S")
                starttime = datetime.strptime(stime, "%Y-%m-%dT%H:%M:%S")
                endtime = datetime.strptime(etime, "%Y-%m-%dT%H:%M:%S")
                i = 1
                time = starttime
                while time <= endtime:
                    logging.debug(time)
                    if ftrack != "":
                        flight = ftrack
                    no_of_plots = i
                    flag = draw(no_of_plots)
                    time = time + timedelta(hours=intv)
                    i += 1
            else:
                raise Exception("Invalid interval")
    if ctx.obj is not None:
        pdlg.setValue(10)
        pdlg.close()
        if flag:
            QMessageBox.information(
                ctx.obj,  # The parent widget (use `None` if no parent)
                "SUCCESS",  # Title of the message box
                "Plots downloaded successfully."  # Message text
            )
        else:
            QMessageBox.information(
                ctx.obj,  # The parent widget (use `None` if no parent)
                "FAILURE",  # Title of the message box
                "Plots couldnot be downloaded."  # Message text
            )


if __name__ == '__main__':
    main()<|MERGE_RESOLUTION|>--- conflicted
+++ resolved
@@ -347,12 +347,8 @@
 class SideViewPlotting(Plotting):
     def __init__(self, cpath, msc_url, msc_auth_password, msc_username, msc_password, pdlg):
         # ToDo Implement access to MSColab
-<<<<<<< HEAD
         super(SideViewPlotting, self).__init__(cpath, msc_url, msc_auth_password, msc_username, msc_password)
-=======
-        super(SideViewPlotting, self).__init__(cpath, pdlg)
         self.pdlg = pdlg
->>>>>>> d0b1badc
         self.myfig = qt.SideViewPlotter()
         self.ax = self.myfig.ax
         self.fig = self.myfig.fig
