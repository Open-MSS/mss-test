--- conflicted
+++ resolved
@@ -1508,30 +1508,21 @@
         """
         adds the list of operation categories to the UI
         """
-<<<<<<< HEAD
         logging.debug('show_categories_to_ui')
         if verify_user_token(self.mscolab_server_url, self.token) or ops:
+            r = None
             if ops is not None:
                 r = ops
             else:
                 data = {
                     "token": self.token
                 }
-                r = requests.get(f'{self.mscolab_server_url}/operations', data=data,
-                                 timeout=tuple(config_loader(dataset="MSCOLAB_timeout")))
-            if r.text != "False":
-=======
-        if verify_user_token(self.mscolab_server_url, self.token):
-            data = {
-                "token": self.token
-            }
-            r = None
-            try:
-                r = requests.get(f'{self.mscolab_server_url}/operations', data=data, timeout=(2, 10))
-            except requests.exceptions.MissingSchema:
-                show_popup(self.ui, "Error", "Session expired, new login required")
+                try:
+                    r = requests.get(f'{self.mscolab_server_url}/operations', data=data,
+                                     timeout=tuple(config_loader(dataset="MSCOLAB_timeout")))
+                except requests.exceptions.MissingSchema:
+                    show_popup(self.ui, "Error", "Session expired, new login required")
             if r is not None and r.text != "False":
->>>>>>> 87cda8c5
                 _json = json.loads(r.text)
                 operations = _json["operations"]
                 self.ui.filterCategoryCb.currentIndexChanged.disconnect(self.operation_category_handler)
