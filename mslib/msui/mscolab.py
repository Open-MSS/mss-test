--- conflicted
+++ resolved
@@ -745,22 +745,9 @@
         r = requests.post(f'{self.mscolab_server_url}/create_operation', data=data)
         if r.text == "True":
             self.error_dialog = QtWidgets.QErrorMessage()
-<<<<<<< HEAD
-            self.error_dialog.showMessage('Your project was created successfully')
-            p_id = self.get_recent_pid()
-            self.conn.handle_new_room(p_id)
-=======
             self.error_dialog.showMessage('Your operation was created successfully')
-            self.add_operations_to_ui()
-            selected_category = self.ui.filterCategoryCb.currentText()
-            self.show_categories_to_ui()
-            self.operation_category_handler()
-            index = self.ui.filterCategoryCb.findText(selected_category, QtCore.Qt.MatchFixedString)
-            if index >= 0:
-                self.ui.filterCategoryCb.setCurrentIndex(index)
             op_id = self.get_recent_pid()
             self.conn.handle_new_room(op_id)
->>>>>>> d0370465
         else:
             self.error_dialog = QtWidgets.QErrorMessage()
             self.error_dialog.showMessage('The path already exists')
