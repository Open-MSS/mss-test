# -*- coding: utf-8 -*-
"""

    mslib.msui.mscolab
    ~~~~~~~~~~~~~~~~~~~~~~~~~

    Window to display authentication and operation details for mscolab


    To better understand of the code, look at the 'ships' example from
    chapter 14/16 of 'Rapid GUI Programming with Python and Qt: The
    Definitive Guide to PyQt Programming' (Mark Summerfield).

    This file is part of mss.

    :copyright: Copyright 2019- Shivashis Padhi
    :license: APACHE-2.0, see LICENSE for details.

    Licensed under the Apache License, Version 2.0 (the "License");
    you may not use this file except in compliance with the License.
    You may obtain a copy of the License at

       http://www.apache.org/licenses/LICENSE-2.0

    Unless required by applicable law or agreed to in writing, software
    distributed under the License is distributed on an "AS IS" BASIS,
    WITHOUT WARRANTIES OR CONDITIONS OF ANY KIND, either express or implied.
    See the License for the specific language governing permissions and
    limitations under the License.
"""
import os
import sys
import json
import hashlib
import logging
import types
import fs
import requests
import re
import urllib.request
from fs import open_fs
from PIL import Image
from werkzeug.urls import url_join

from mslib.msui import flighttrack as ft
from mslib.msui import mscolab_operation as mp
from mslib.msui import mscolab_admin_window as maw
from mslib.msui import mscolab_version_history as mvh
from mslib.msui import socket_control as sc

from PyQt5 import QtCore, QtGui, QtWidgets
from mslib.msui.mss_qt import get_open_filename, get_save_filename, dropEvent, dragEnterEvent, show_popup
from mslib.msui.mss_qt import ui_mscolab_help_dialog as msc_help_dialog
from mslib.msui.mss_qt import ui_add_operation_dialog as add_operation_ui
from mslib.msui.mss_qt import ui_mscolab_merge_waypoints_dialog as merge_wp_ui
from mslib.msui.mss_qt import ui_mscolab_connect_dialog as ui_conn
from mslib.msui.mss_qt import ui_mscolab_profile_dialog as ui_profile
from mslib.msui import constants
from mslib.utils.config import config_loader, load_settings_qsettings, save_settings_qsettings


class MSColab_ConnectDialog(QtWidgets.QDialog, ui_conn.Ui_MSColabConnectDialog):
    """MSColab connect window class. Provides user interface elements to connect/disconnect,
       login, add new user to an MSColab Server. Also implements HTTP Server Authentication prompt.
    """

    def __init__(self, parent=None, mscolab=None):
        """
        Arguments:
        parent -- Qt widget that is parent to this widget.
        """
        super(MSColab_ConnectDialog, self).__init__(parent)
        self.setupUi(self)
        self.parent = parent
        self.mscolab = mscolab

        # initialize server url as none
        self.mscolab_server_url = None

        self.setFixedSize(self.size())
        self.stackedWidget.setCurrentWidget(self.loginPage)

        # disable widgets in login frame
        self.loginEmailLe.setEnabled(False)
        self.loginPasswordLe.setEnabled(False)
        self.loginBtn.setEnabled(False)
        self.addUserBtn.setEnabled(False)

        # add urls from settings to the combobox
        self.add_mscolab_urls()

        # connect login, adduser, connect buttons
        self.connectBtn.clicked.connect(self.connect_handler)
        self.loginBtn.clicked.connect(self.login_handler)
        self.addUserBtn.clicked.connect(lambda: self.stackedWidget.setCurrentWidget(self.newuserPage))

        # enable login button only if email and password are entered
        self.loginEmailLe.textChanged[str].connect(self.enable_login_btn)
        self.loginPasswordLe.textChanged[str].connect(self.enable_login_btn)

        # connect new user dialogbutton
        self.newUserBb.accepted.connect(self.new_user_handler)
        self.newUserBb.rejected.connect(lambda: self.stackedWidget.setCurrentWidget(self.loginPage))

        # connecting slot to clear all input widgets while switching tabs
        self.stackedWidget.currentChanged.connect(self.page_switched)

        # fill value of mscolab url if found in QSettings storage
        self.settings = load_settings_qsettings('mscolab', default_settings={'auth': {}, 'server_settings': {}})

    def page_switched(self, index):
        # clear all text in all input
        self.loginEmailLe.setText("")
        self.loginPasswordLe.setText("")

        self.newUsernameLe.setText("")
        self.newEmailLe.setText("")
        self.newPasswordLe.setText("")
        self.newConfirmPasswordLe.setText("")

        self.httpUsernameLe.setText("")
        self.httpPasswordLe.setText("")

        if index == 2:
            self.connectBtn.setEnabled(False)
        else:
            self.connectBtn.setEnabled(True)

    def set_status(self, _type="Error", msg=""):
        if _type == "Error":
            msg = "⚠ " + msg
            self.statusLabel.setStyleSheet("color: red;")
        elif _type == "Success":
            self.statusLabel.setStyleSheet("color: green;")
            msg = "✓ " + msg
        else:
            self.statusLabel.setStyleSheet("")
            msg = "ⓘ  " + msg
        self.statusLabel.setText(msg)
        QtWidgets.QApplication.processEvents()

    def add_mscolab_urls(self):
        url_list = config_loader(dataset="default_MSCOLAB")
        combo_box_urls = [self.urlCb.itemText(_i) for _i in range(self.urlCb.count())]
        for url in (_url for _url in url_list if _url not in combo_box_urls):
            self.urlCb.addItem(url)

    def enable_login_btn(self):
        self.loginBtn.setEnabled(self.loginEmailLe.text() != "" and self.loginPasswordLe.text() != "")

    def connect_handler(self):
        try:
            url = str(self.urlCb.currentText())
            r = requests.get(url_join(url, 'status'))
            if r.text == "Mscolab server":
                self.set_status("Success", "Successfully connected to MSColab Server")
                # disable url input
                self.urlCb.setEnabled(False)

                # enable/disable appropriate widgets in login frame
                self.loginBtn.setEnabled(False)
                self.addUserBtn.setEnabled(True)
                self.loginEmailLe.setEnabled(True)
                self.loginPasswordLe.setEnabled(True)

                self.mscolab_server_url = url
                # delete mscolab http_auth settings for the url
                if self.mscolab_server_url in self.settings["auth"].keys():
                    del self.settings["auth"][self.mscolab_server_url]

                if self.mscolab_server_url not in self.settings["server_settings"].keys():
                    self.settings["server_settings"].update({self.mscolab_server_url: {}})
                save_settings_qsettings('mscolab', self.settings)

                # Fill Email and Password fields from config
                self.loginEmailLe.setText(config_loader(dataset="MSCOLAB_mailid"))
                self.loginPasswordLe.setText(config_loader(dataset="MSCOLAB_password"))
                self.enable_login_btn()

                # Change connect button text and connect disconnect handler
                self.connectBtn.setText('Disconnect')
                self.connectBtn.clicked.disconnect(self.connect_handler)
                self.connectBtn.clicked.connect(self.disconnect_handler)
            else:
                self.set_status("Error", "Some unexpected error occurred. Please try again.")
        except requests.exceptions.SSLError:
            logging.debug("Certificate Verification Failed")
            self.set_status("Error", "Certificate Verification Failed")
        except requests.exceptions.InvalidSchema:
            logging.debug("invalid schema of url")
            self.set_status("Error", "Invalid Url Scheme!")
        except requests.exceptions.InvalidURL:
            logging.debug("invalid url")
            self.set_status("Error", "Invalid URL")
        except requests.exceptions.ConnectionError:
            logging.debug("MSColab server isn't active")
            self.set_status("Error", "MSColab server isn't active")
        except Exception as e:
            logging.debug("Error %s", str(e))
            self.set_status("Error", "Some unexpected error occurred. Please try again.")

    def disconnect_handler(self):
        self.urlCb.setEnabled(True)

        # enable/disable appropriate widgets in login frame
        self.loginBtn.setEnabled(False)
        self.addUserBtn.setEnabled(False)
        self.loginEmailLe.setEnabled(False)
        self.loginPasswordLe.setEnabled(False)

        # clear text
        self.stackedWidget.setCurrentWidget(self.loginPage)

        # delete mscolab http_auth settings for the url
        if self.mscolab_server_url in self.settings["auth"].keys():
            del self.settings["auth"][self.mscolab_server_url]
        save_settings_qsettings('mscolab', self.settings)
        self.mscolab_server_url = None

        self.connectBtn.setText('Connect')
        self.connectBtn.clicked.disconnect(self.disconnect_handler)
        self.connectBtn.clicked.connect(self.connect_handler)
        self.set_status("Info", 'Disconnected from server')

    def authenticate(self, data, r, url):
        if r.status_code == 401:
            username, password = self.httpUsernameLe.text(), self.httpPasswordLe.text()
            self.settings["auth"][self.mscolab_server_url] = (username, password)
            save_settings_qsettings('mscolab', self.settings)
            s = requests.Session()
            s.auth = (username, password)
            s.headers.update({'x-test': 'true'})
            r = s.post(url, data=data)
        return r

    def login_handler(self):
        for key, value in config_loader(dataset="MSC_login").items():
            if key not in constants.MSC_LOGIN_CACHE:
                constants.MSC_LOGIN_CACHE[key] = value
        auth = constants.MSC_LOGIN_CACHE.get(self.mscolab_server_url, (None, None))

        # get mscolab /token http auth credentials from cache
        emailid = self.loginEmailLe.text()
        password = self.loginPasswordLe.text()
        data = {
            "email": emailid,
            "password": password
        }
        s = requests.Session()
        s.auth = (auth[0], auth[1])
        s.headers.update({'x-test': 'true'})
        url = f'{self.mscolab_server_url}/token'
        try:
            r = s.post(url, data=data)
        except requests.exceptions.ConnectionError as ex:
            logging.error("unexpected error: %s %s %s", type(ex), url, ex)
            self.set_status(
                "Error",
                "Failed to establish a new connection" f' to "{self.mscolab_server_url}". Try in a moment again.',
            )
            self.disconnect_handler()
            return

        if r.text == "False":
            # show status indicating about wrong credentials
            self.set_status("Error", 'Oh no, your credentials were incorrect.')
        elif r.text == "Unauthorized Access":
            # Server auth required for logging in
            self.login_data = [data, r, url, auth]
            self.connectBtn.setEnabled(False)
            self.stackedWidget.setCurrentWidget(self.httpAuthPage)
            # ToDo disconnect functions already connected to httpBb buttonBox
            self.httpBb.accepted.connect(self.login_server_auth)
            self.httpBb.rejected.connect(lambda: self.stackedWidget.setCurrentWidget(self.loginPage))
        else:
            self.mscolab.after_login(emailid, self.mscolab_server_url, r)

    def login_server_auth(self):
        data, r, url, auth = self.login_data
        emailid = data['email']
        if r.status_code == 401:
            r = self.authenticate(data, r, url)
            if r.status_code == 200 and r.text not in ["False", "Unauthorized Access"]:
                constants.MSC_LOGIN_CACHE[self.mscolab_server_url] = (auth[0], auth[1])
                self.mscolab.after_login(emailid, self.mscolab_server_url, r)
            else:
                self.set_status("Error", 'Oh no, server authentication were incorrect.')
                self.stackedWidget.setCurrentWidget(self.loginPage)

    def new_user_handler(self):
        for key, value in config_loader(dataset="MSC_login").items():
            if key not in constants.MSC_LOGIN_CACHE:
                constants.MSC_LOGIN_CACHE[key] = value
        auth = constants.MSC_LOGIN_CACHE.get(self.mscolab_server_url, (None, None))

        emailid = self.newEmailLe.text()
        password = self.newPasswordLe.text()
        re_password = self.newConfirmPasswordLe.text()
        username = self.newUsernameLe.text()
        if password != re_password:
            self.set_status("Error", 'Oh no, your passwords don\'t match')
            return

        data = {
            "email": emailid,
            "password": password,
            "username": username
        }
        s = requests.Session()
        s.auth = (auth[0], auth[1])
        s.headers.update({'x-test': 'true'})
        url = f'{self.mscolab_server_url}/register'
        try:
            r = s.post(url, data=data)
        except requests.exceptions.ConnectionError as ex:
            logging.error("unexpected error: %s %s %s", type(ex), url, ex)
            self.set_status(
                "Error",
                "Failed to establish a new connection" f' to "{self.mscolab_server_url}". Try in a moment again.',
            )
            self.disconnect_handler()
            return

        if r.status_code == 204:
            self.set_status("Success", 'You are registered, confirm your email to log in.')
            self.stackedWidget.setCurrentWidget(self.loginPage)
        elif r.status_code == 201:
            self.set_status("Success", 'You are registered')
            self.stackedWidget.setCurrentWidget(self.loginPage)
        elif r.status_code == 401:
            self.newuser_data = [data, r, url]
            self.stackedWidget.setCurrentWidget(self.httpAuthPage)
            # ToDo disconnect functions already connected to httpBb buttonBox
            self.httpBb.accepted.connect(self.newuser_server_auth)
            self.httpBb.rejected.connect(lambda: self.stackedWidget.setCurrentWidget(self.newuserPage))
        else:
            try:
                error_msg = json.loads(r.text)["message"]
            except Exception as e:
                logging.debug(f"Unexpected error occured {e}")
                error_msg = "Unexpected error occured. Please try again."
            self.set_status("Error", error_msg)

    def newuser_server_auth(self):
        data, r, url = self.newuser_data
        r = self.authenticate(data, r, url)
        if r.status_code == 201:
            constants.MSC_LOGIN_CACHE[self.mscolab_server_url] = (data['username'], data['password'])
            self.set_status("Success", "You are registered, you can now log in.")
            self.stackedWidget.setCurrentWidget(self.loginPage)
        else:
            self.set_status("Error", "Oh no, server authentication were incorrect.")
            self.stackedWidget.setCurrentWidget(self.newuserPage)


class MSSMscolab(QtCore.QObject):
    """
    Class for implementing MSColab functionalities
    """
    name = "Mscolab"

    def __init__(self, parent=None, data_dir=None):
        super(MSSMscolab, self).__init__(parent)
        self.ui = parent

        # connect mscolab help action from help menu
        self.ui.actionMSColabHelp.triggered.connect(self.open_help_dialog)

        # hide mscolab related widgets
        self.ui.usernameLabel.hide()
        self.ui.userOptionsTb.hide()
        self.ui.actionAddOperation.setEnabled(False)
        self.hide_operation_options()

        # connect operation options menu actions
        self.ui.actionAddOperation.triggered.connect(self.add_operation_handler)
        self.ui.actionChat.triggered.connect(self.operation_options_handler)
        self.ui.actionVersionHistory.triggered.connect(self.operation_options_handler)
        self.ui.actionManageUsers.triggered.connect(self.operation_options_handler)
        self.ui.actionDeleteOperation.triggered.connect(self.operation_options_handler)

        self.ui.filterCategoryCb.currentIndexChanged.connect(self.operation_category_handler)
        # connect slot for handling operation options combobox
        self.ui.workLocallyCheckbox.stateChanged.connect(self.handle_work_locally_toggle)
        self.ui.serverOptionsCb.currentIndexChanged.connect(self.server_options_handler)

        # set up user menu and add to toolbutton
        self.user_menu = QtWidgets.QMenu()
        self.profile_action = self.user_menu.addAction("Profile", self.open_profile_window)
        self.user_menu.addSeparator()
        self.logout_action = self.user_menu.addAction("Logout", self.logout)
        self.ui.userOptionsTb.setPopupMode(QtWidgets.QToolButton.InstantPopup)
        self.ui.userOptionsTb.setMenu(self.user_menu)
        # self.ui.userOptionsTb.setAutoRaise(True)
        # self.ui.userOptionsTb.setToolButtonStyle(QtCore.Qt.ToolButtonTextBesideIcon)

        # if token is None, not authorized, else authorized
        self.token = None
        # int to store active pid
        self.active_pid = None
        # storing access_level to save network call
        self.access_level = None
        # storing operation_name to save network call
        self.active_operation_name = None
        # Storing operation list to pass to admin window
        self.operations = None
        # store active_flight_path here as object
        self.waypoints_model = None
        # Store active operation's file path
        self.local_ftml_file = None
        # connection object to interact with sockets
        self.conn = None
        # assign ids to view-window
        # self.view_id = 0
        # operation window
        self.chat_window = None
        # Admin Window
        self.admin_window = None
        # Version History Window
        self.version_window = None
        # Merge waypoints dialog
        self.merge_dialog = None
        # Mscolab help dialog
        self.help_dialog = None
        # Profile dialog
        self.prof_diag = None
        # Mscolab Server URL
        self.mscolab_server_url = None
        # User email
        self.email = None
        self.selected_category = "ANY"

        # set data dir, uri
        if data_dir is None:
            self.data_dir = config_loader(dataset="mss_dir")
        else:
            self.data_dir = data_dir
        self.create_dir()

    def create_dir(self):
        # ToDo this needs to be done earlier
        if '://' in self.data_dir:
            try:
                _ = fs.open_fs(self.data_dir)
            except fs.errors.CreateFailed:
                logging.error(f'Make sure that the FS url "{self.data_dir}" exists')
                show_popup(self.ui, "Error", f'FS Url: "{self.data_dir}" does not exist!')
                sys.exit()
            except fs.opener.errors.UnsupportedProtocol:
                logging.error(f'FS url "{self.data_dir}" not supported')
                show_popup(self.ui, "Error", f'FS Url: "{self.data_dir}" not supported!')
                sys.exit()
        else:
            _dir = os.path.expanduser(self.data_dir)
            if not os.path.exists(_dir):
                os.makedirs(_dir)

    def close_help_dialog(self):
        self.help_dialog = None

    def open_help_dialog(self):
        if self.help_dialog is not None:
            self.help_dialog.raise_()
            self.help_dialog.activateWindow()
        else:
            self.help_dialog = MscolabHelpDialog(self.ui)
            self.help_dialog.setAttribute(QtCore.Qt.WA_DeleteOnClose)
            self.help_dialog.destroyed.connect(self.close_help_dialog)
            self.help_dialog.show()

    def open_connect_window(self):
        self.connect_window = MSColab_ConnectDialog(parent=self.ui, mscolab=self)
        self.connect_window.setModal(True)
        self.connect_window.exec_()

    def after_login(self, emailid, url, r):
        # emailid by direct call
        self.email = emailid
        self.connect_window.close()
        self.connect_window = None
        QtWidgets.QApplication.processEvents()
        # fill value of mscolab url if found in QSettings storage
        self.settings = load_settings_qsettings('mscolab', default_settings={'auth': {}, 'server_settings': {}})

        _json = json.loads(r.text)
        self.token = _json["token"]
        self.user = _json["user"]
        self.mscolab_server_url = url

        # create socket connection here
        try:
            self.conn = sc.ConnectionManager(self.token, user=self.user, mscolab_server_url=self.mscolab_server_url)
        except Exception as ex:
            logging.debug(f"Couldn't create a socket connection: {ex}")
            show_popup(self.ui, "Error", "Couldn't create a socket connection. New Login required!")
            self.logout()
        self.conn.signal_reload.connect(self.reload_window)
        self.conn.signal_new_permission.connect(self.render_new_permission)
        self.conn.signal_update_permission.connect(self.handle_update_permission)
        self.conn.signal_revoke_permission.connect(self.handle_revoke_permission)
        self.conn.signal_operation_deleted.connect(self.handle_operation_deleted)

        self.ui.connectBtn.hide()
        # display connection status
        self.ui.mscStatusLabel.setText(self.ui.tr(f"Connected to MSColab Server at {self.mscolab_server_url}"))
        # display username beside useroptions toolbutton
        self.ui.usernameLabel.setText(f"{self.user['username']}")
        self.ui.usernameLabel.show()
        self.ui.userOptionsTb.show()
        self.fetch_gravatar()
        # enable add operation menu action
        self.ui.actionAddOperation.setEnabled(True)

        # Populate open operations list
        self.add_operations_to_ui()

        # Show category list
        self.show_categories_to_ui()

    def verify_user_token(self):
        data = {
            "token": self.token
        }
        try:
            r = requests.get(f'{self.mscolab_server_url}/test_authorized', data=data)
        except requests.exceptions.SSLError:
            logging.debug("Certificate Verification Failed")
            return False
        except requests.exceptions.InvalidSchema:
            logging.debug("Invalid schema of url")
            return False
        except requests.exceptions.ConnectionError as ex:
            logging.error("unexpected error: %s %s", type(ex), ex)
            return False
        except requests.exceptions.MissingSchema as ex:
            # self.mscolab_server_url can be None??
            logging.error("unexpected error: %s %s", type(ex), ex)
            return False
        return r.text == "True"

    def fetch_gravatar(self, refresh=False):
        email_hash = hashlib.md5(bytes(self.email.encode('utf-8')).lower()).hexdigest()
        email_in_settings = self.email in config_loader(dataset="gravatar_ids")
        gravatar_path = os.path.join(constants.MSS_CONFIG_PATH, 'gravatars')
        gravatar = os.path.join(gravatar_path, f"{email_hash}.png")

        if refresh or email_in_settings:
            if not os.path.exists(gravatar_path):
                try:
                    os.makedirs(gravatar_path)
                except Exception as e:
                    logging.debug("Error %s", str(e))
                    show_popup(self.prof_diag, "Error", "Could not create gravatar folder in config folder")
                    return

            if not refresh and email_in_settings and os.path.exists(gravatar):
                self.set_gravatar(gravatar)

            gravatar = os.path.join(gravatar_path, f"{email_hash}.jpg")
            gravatar_url = f"https://www.gravatar.com/avatar/{email_hash}?s=80&d=404"
            try:
                urllib.request.urlretrieve(gravatar_url, gravatar)
                img = Image.open(gravatar)
                img.save(gravatar.replace(".jpg", ".png"))
                os.remove(gravatar)
                gravatar = gravatar.replace(".jpg", ".png")
            except urllib.error.HTTPError:
                if refresh:
                    show_popup(self.prof_diag, "Error", "Gravatar not found")
                return
            except urllib.error.URLError:
                if refresh:
                    show_popup(self.prof_diag, "Error", "Could not fetch Gravatar")
                return

        if refresh and not email_in_settings:
            show_popup(
                self.prof_diag,
                "Information",
                "Please add your email to the gravatar_ids section in your "
                "mss_settings.json to automatically fetch your gravatar",
                icon=1,)

        self.set_gravatar(gravatar)

    def set_gravatar(self, gravatar=None):
        self.gravatar = gravatar
        pixmap = QtGui.QPixmap(self.gravatar)
        # check if pixmap has correct image
        if pixmap.isNull():
            user_name = self.user["username"]
            try:
                # find the first alphabet in the user name to set appropriate gravatar
                first_alphabet = user_name[user_name.find(next(filter(str.isalpha, user_name)))].lower()
            except StopIteration:
                # fallback to default gravatar logo if no alphabets found in the user name
                first_alphabet = "default"
            pixmap = QtGui.QPixmap(f":/gravatars/default-gravatars/{first_alphabet}.png")
            self.gravatar = None
        icon = QtGui.QIcon()
        icon.addPixmap(pixmap, QtGui.QIcon.Normal, QtGui.QIcon.Off)

        # set icon for user options toolbutton
        self.ui.userOptionsTb.setIcon(icon)

        # set icon for profile window
        if self.prof_diag is not None:
            self.profile_dialog.gravatarLabel.setPixmap(pixmap)

    def remove_gravatar(self):
        if self.gravatar is None:
            return

        if os.path.exists(self.gravatar):
            os.remove(self.gravatar)
            if self.email in config_loader(dataset="gravatar_ids"):
                show_popup(
                    self.prof_diag,
                    "Information",
                    "Please remove your email from gravatar_ids section in your "
                    "mss_settings.json to not fetch gravatar automatically",
                    icon=1,)

        self.set_gravatar()

    def open_profile_window(self):
        def on_context_menu(point):
            self.gravatar_menu.exec_(self.profile_dialog.gravatarLabel.mapToGlobal(point))

        self.prof_diag = QtWidgets.QDialog()
        self.profile_dialog = ui_profile.Ui_ProfileWindow()
        self.profile_dialog.setupUi(self.prof_diag)
        self.profile_dialog.buttonBox.accepted.connect(lambda: self.prof_diag.close())
        self.profile_dialog.usernameLabel_2.setText(self.user['username'])
        self.profile_dialog.mscolabURLLabel_2.setText(self.mscolab_server_url)
        self.profile_dialog.emailLabel_2.setText(self.email)
        self.profile_dialog.deleteAccountBtn.clicked.connect(self.delete_account)

        # add context menu for right click on image
        self.gravatar_menu = QtWidgets.QMenu()
        self.gravatar_menu.addAction('Fetch Gravatar', lambda: self.fetch_gravatar(refresh=True))
        self.gravatar_menu.addAction('Remove Gravatar', lambda: self.remove_gravatar())
        self.profile_dialog.gravatarLabel.setContextMenuPolicy(QtCore.Qt.CustomContextMenu)
        self.profile_dialog.gravatarLabel.customContextMenuRequested.connect(on_context_menu)

        self.prof_diag.show()
        self.fetch_gravatar()

    def delete_account(self):
        if self.verify_user_token():
            w = QtWidgets.QWidget()
            qm = QtWidgets.QMessageBox
            reply = qm.question(w, self.tr('Continue?'),
                                self.tr("You're about to delete your account. You cannot undo this operation!"),
                                qm.Yes, qm.No)
            if reply == QtWidgets.QMessageBox.No:
                return
            data = {
                "token": self.token
            }
            requests.post(self.mscolab_server_url + '/delete_user', data=data)
        else:
            show_popup(self, "Error", "Your Connection is expired. New Login required!")
        self.logout()

    def add_operation_handler(self):
        if self.verify_user_token():
            def check_and_enable_operation_accept():
                if (self.add_proj_dialog.path.text() != "" and
                        self.add_proj_dialog.description.toPlainText() != "" and
                        self.add_proj_dialog.category.text() != ""):
                    self.add_proj_dialog.buttonBox.button(QtWidgets.QDialogButtonBox.Ok).setEnabled(True)
                else:
                    self.add_proj_dialog.buttonBox.button(QtWidgets.QDialogButtonBox.Ok).setEnabled(False)

            def browse():
                file_type = ["Flight track (*.ftml)"] + [
                    f"Flight track (*.{ext})" for ext in self.ui.import_plugins.keys()
                ]
                file_path = get_open_filename(
                    self.ui, "Open Flighttrack file", "", ';;'.join(file_type))
                if file_path is not None:
                    file_name = fs.path.basename(file_path)
                    if file_path.endswith('ftml'):
                        with open_fs(fs.path.dirname(file_path)) as file_dir:
                            file_content = file_dir.readtext(file_name)
                    else:
                        ext = fs.path.splitext(file_path)[-1][1:]
                        function = self.ui.import_plugins[ext]
                        ft_name, waypoints = function(file_path)
                        model = ft.WaypointsTableModel(waypoints=waypoints)
                        xml_doc = model.get_xml_doc()
                        file_content = xml_doc.toprettyxml(indent="  ", newl="\n")
                    self.add_proj_dialog.f_content = file_content
                    self.add_proj_dialog.selectedFile.setText(file_name)

            self.proj_diag = QtWidgets.QDialog()
            self.add_proj_dialog = add_operation_ui.Ui_addOperationDialog()
            self.add_proj_dialog.setupUi(self.proj_diag)
            self.add_proj_dialog.f_content = None
            self.add_proj_dialog.buttonBox.accepted.connect(self.add_operation)
            self.add_proj_dialog.buttonBox.button(QtWidgets.QDialogButtonBox.Ok).setEnabled(False)
            self.add_proj_dialog.path.textChanged.connect(check_and_enable_operation_accept)
            self.add_proj_dialog.description.textChanged.connect(check_and_enable_operation_accept)
            self.add_proj_dialog.category.textChanged.connect(check_and_enable_operation_accept)
            self.add_proj_dialog.browse.clicked.connect(browse)
            self.add_proj_dialog.category.setText(config_loader(dataset="MSCOLAB_category"))
            self.proj_diag.show()
        else:
            show_popup(self.ui, "Error", "Your Connection is expired. New Login required!")
            self.logout()

    def add_operation(self):
        path = self.add_proj_dialog.path.text()
        description = self.add_proj_dialog.description.toPlainText()
        category = self.add_proj_dialog.category.text()
        if not path:
            self.error_dialog = QtWidgets.QErrorMessage()
            self.error_dialog.showMessage('Path can\'t be empty')
            return
        elif not description:
            self.error_dialog = QtWidgets.QErrorMessage()
            self.error_dialog.showMessage('Description can\'t be empty')
            return
        # same regex as for path validation
        elif not re.match("^[a-zA-Z0-9_-]*$", category):
            self.error_dialog = QtWidgets.QErrorMessage()
            self.error_dialog.showMessage('Category can\'t contain spaces or special characters')
            return
        # regex checks if the whole path from beginning to end only contains alphanumerical characters or _ and -
        elif not re.match("^[a-zA-Z0-9_-]*$", path):
            self.error_dialog = QtWidgets.QErrorMessage()
            self.error_dialog.showMessage('Path can\'t contain spaces or special characters')
            return

        data = {
            "token": self.token,
            "path": path,
            "description": description,
            "category": category
        }
        if self.add_proj_dialog.f_content is not None:
            data["content"] = self.add_proj_dialog.f_content
        r = requests.post(f'{self.mscolab_server_url}/create_operation', data=data)
        if r.text == "True":
            self.error_dialog = QtWidgets.QErrorMessage()
            self.error_dialog.showMessage('Your operation was created successfully')
            self.add_operations_to_ui()
            selected_category = self.ui.filterCategoryCb.currentText()
            self.show_categories_to_ui()
            self.operation_category_handler()
            index = self.ui.filterCategoryCb.findText(selected_category, QtCore.Qt.MatchFixedString)
            if index >= 0:
                self.ui.filterCategoryCb.setCurrentIndex(index)
            op_id = self.get_recent_pid()
            self.conn.handle_new_room(op_id)
        else:
            self.error_dialog = QtWidgets.QErrorMessage()
            self.error_dialog.showMessage('The path already exists')

    def get_recent_pid(self):
        if self.verify_user_token():
            """
            get most recent operation's op_id
            """
            data = {
                "token": self.token
            }
            r = requests.get(self.mscolab_server_url + '/operations', data=data)
            if r.text != "False":
                _json = json.loads(r.text)
                operations = _json["operations"]
                op_id = None
                if operations:
                    op_id = operations[-1]["op_id"]
                return op_id
            else:
                show_popup(self.ui, "Error", "Session expired, new login required")
        else:
            show_popup(self.ui, "Error", "Your Connection is expired. New Login required!")
            self.logout()

    def operation_options_handler(self):
        if self.sender() == self.ui.actionChat:
            self.open_chat_window()
        elif self.sender() == self.ui.actionVersionHistory:
            self.open_version_history_window()
        elif self.sender() == self.ui.actionManageUsers:
            self.open_admin_window()
        elif self.sender() == self.ui.actionDeleteOperation:
            self.handle_delete_operation()

    def open_chat_window(self):
        if self.verify_user_token():
            if self.active_pid is None:
                return

            if self.chat_window is not None:
                self.chat_window.activateWindow()
                return

            self.chat_window = mp.MSColabOperationWindow(
                self.token,
                self.active_pid,
                self.user,
                self.active_operation_name,
                self.access_level,
                self.conn,
                mscolab_server_url=self.mscolab_server_url,
            )
            self.chat_window.setAttribute(QtCore.Qt.WA_DeleteOnClose)
            self.chat_window.viewCloses.connect(self.close_chat_window)
            self.chat_window.reloadWindows.connect(self.reload_windows_slot)
            self.chat_window.show()
        else:
            show_popup(self.ui, "Error", "Your Connection is expired. New Login required!")
            self.logout()

    def close_chat_window(self):
        self.chat_window.close()
        self.chat_window = None

    def open_admin_window(self):
        if self.verify_user_token():
            if self.active_pid is None:
                return

            if self.admin_window is not None:
                self.admin_window.activateWindow()
                return

            self.admin_window = maw.MSColabAdminWindow(
                self.token,
                self.active_pid,
                self.user,
                self.active_operation_name,
                self.operations,
                self.conn,
                mscolab_server_url=self.mscolab_server_url,
            )
            self.admin_window.setAttribute(QtCore.Qt.WA_DeleteOnClose)
            self.admin_window.viewCloses.connect(self.close_admin_window)
            self.admin_window.show()
        else:
            show_popup(self.ui, "Error", "Your Connection is expired. New Login required!")
            self.logout()

    def close_admin_window(self):
        self.admin_window.close()
        self.admin_window = None

    def open_version_history_window(self):
        if self.verify_user_token():
            if self.active_pid is None:
                return

            if self.version_window is not None:
                self.version_window.activateWindow()
                return

            self.version_window = mvh.MSColabVersionHistory(self.token, self.active_pid, self.user,
                                                            self.active_operation_name, self.conn,
                                                            mscolab_server_url=self.mscolab_server_url)
            self.version_window.setAttribute(QtCore.Qt.WA_DeleteOnClose)
            self.version_window.viewCloses.connect(self.close_version_history_window)
            self.version_window.reloadWindows.connect(self.reload_windows_slot)
            self.version_window.show()
        else:
            show_popup(self.ui, "Error", "Your Connection is expired. New Login required!")
            self.logout()

    def close_version_history_window(self):
        self.version_window.close()
        self.version_window = None

    def close_external_windows(self):
        if self.prof_diag is not None:
            self.prof_diag.close()
            self.prof_diag = None
        if self.chat_window is not None:
            self.chat_window.close()
            self.chat_window = None
        if self.admin_window is not None:
            self.admin_window.close()
            self.admin_window = None
        if self.version_window is not None:
            self.version_window.close()
            self.version_window = None

    def handle_delete_operation(self):
        if self.verify_user_token():
            entered_operation_name, ok = QtWidgets.QInputDialog.getText(
                self.ui,
                self.ui.tr("Delete Operation"),
                self.ui.tr(
                    f"You're about to delete the operation - '{self.active_operation_name}'. "
                    f"Enter the operation name to confirm: "
                ),
            )
            if ok:
                if entered_operation_name == self.active_operation_name:
                    data = {
                        "token": self.token,
                        "op_id": self.active_pid
                    }
                    url = url_join(self.mscolab_server_url, 'delete_operation')
                    try:
                        res = requests.post(url, data=data)
                        res.raise_for_status()
                    except requests.exceptions.RequestException as e:
                        logging.debug(e)
                        show_popup(self.ui, "Error", "Some error occurred! Could not delete operation.")
                else:
                    show_popup(self.ui, "Error", "Entered operation name did not match!")
        else:
            show_popup(self.ui, "Error", "Your Connection is expired. New Login required!")
            self.logout()

    def handle_work_locally_toggle(self):
        if self.verify_user_token():
            if self.ui.workLocallyCheckbox.isChecked():
                if self.version_window is not None:
                    self.version_window.close()
                self.create_local_operation_file()
                self.local_ftml_file = fs.path.combine(
                    self.data_dir,
                    fs.path.join(
                        "local_mscolab_data", self.user["username"],
                        self.active_operation_name, "mscolab_operation.ftml"),
                )
                self.ui.workingStatusLabel.setText(
                    self.ui.tr(
                        "Working Asynchronously.\nYour changes are only available to you. "
                        "Use the 'Server Options' drop-down menu below to Save to or Fetch from the server.")
                )
                self.ui.serverOptionsCb.show()
                self.reload_local_wp()
            else:
                self.local_ftml_file = None
                self.ui.workingStatusLabel.setText(
                    self.ui.tr(
                        "Working Online.\nAll your changes will be shared with everyone. "
                        "You can work on the operation asynchronously by checking the 'Work Asynchronously' box.")
                )
                self.ui.serverOptionsCb.hide()
                self.waypoints_model = None
                self.load_wps_from_server()
            self.show_operation_options()
            self.reload_view_windows()
        else:
            show_popup(self.ui, "Error", "Your Connection is expired. New Login required!")
            self.logout()

    def create_local_operation_file(self):
        with open_fs(self.data_dir) as mss_dir:
            rel_file_path = fs.path.join('local_mscolab_data', self.user['username'],
                                         self.active_operation_name, 'mscolab_operation.ftml')
            if mss_dir.exists(rel_file_path) is True:
                return
            mss_dir.makedirs(fs.path.dirname(rel_file_path))
            server_data = self.waypoints_model.get_xml_content()
            mss_dir.writetext(rel_file_path, server_data)

    def reload_local_wp(self):
        self.waypoints_model = ft.WaypointsTableModel(filename=self.local_ftml_file, data_dir=self.data_dir)
        self.waypoints_model.dataChanged.connect(self.handle_waypoints_changed)
        self.reload_view_windows()

<<<<<<< HEAD
    def operation_category_handler(self):
        self.selected_category = self.ui.filterCategoryCb.currentText()
        if self.selected_category != "ANY":
            self.add_operations_to_ui()
            items = [self.ui.listOperationsMSC.item(i) for i in range(self.ui.listOperationsMSC.count())]
            row = 0
            for item in items:
                if item.operation_category != self.selected_category:
                    self.ui.listOperationsMSC.takeItem(row)
                else:
                    row += 1
        else:
            self.add_operations_to_ui()
=======
    def project_category_handler(self):
        # only after_login
        if self.mscolab_server_url is not None:
            self.selected_category = self.ui.filterCategoryCb.currentText()
            if self.selected_category != "ANY":
                self.add_projects_to_ui()
                items = [self.ui.listProjectsMSC.item(i) for i in range(self.ui.listProjectsMSC.count())]
                row = 0
                for item in items:
                    if item.project_category != self.selected_category:
                        self.ui.listProjectsMSC.takeItem(row)
                    else:
                        row += 1
            else:
                self.add_projects_to_ui()
>>>>>>> e96e8cf9

    def server_options_handler(self, index):
        selected_option = self.ui.serverOptionsCb.currentText()
        self.ui.serverOptionsCb.blockSignals(True)
        self.ui.serverOptionsCb.setCurrentIndex(0)
        self.ui.serverOptionsCb.blockSignals(False)

        if selected_option == "Fetch From Server":
            self.fetch_wp_mscolab()
        elif selected_option == "Save To Server":
            self.save_wp_mscolab()

    def fetch_wp_mscolab(self):
        if self.verify_user_token():
            server_xml = self.request_wps_from_server()
            server_waypoints_model = ft.WaypointsTableModel(xml_content=server_xml)
            self.merge_dialog = MscolabMergeWaypointsDialog(self.waypoints_model, server_waypoints_model, True, self.ui)
            self.merge_dialog.saveBtn.setDisabled(True)
            if self.merge_dialog.exec_():
                xml_content = self.merge_dialog.get_values()
                if xml_content is not None:
                    self.waypoints_model = ft.WaypointsTableModel(xml_content=xml_content)
                    self.waypoints_model.save_to_ftml(self.local_ftml_file)
                    self.waypoints_model.dataChanged.connect(self.handle_waypoints_changed)
                    self.reload_view_windows()
                    show_popup(self.ui, "Success", "New Waypoints Fetched To Local File!", icon=1)
            self.merge_dialog.close()
            self.merge_dialog = None
        else:
            show_popup(self.ui, "Error", "Your Connection is expired. New Login required!")
            self.logout()

    def save_wp_mscolab(self, comment=None):
        if self.verify_user_token():
            server_xml = self.request_wps_from_server()
            server_waypoints_model = ft.WaypointsTableModel(xml_content=server_xml)
            self.merge_dialog = MscolabMergeWaypointsDialog(self.waypoints_model,
                                                            server_waypoints_model, parent=self.ui)
            self.merge_dialog.saveBtn.setDisabled(True)
            if self.merge_dialog.exec_():
                xml_content = self.merge_dialog.get_values()
                if xml_content is not None:
                    self.conn.save_file(self.token, self.active_pid, xml_content, comment=comment)
                    self.waypoints_model = ft.WaypointsTableModel(xml_content=xml_content)
                    self.waypoints_model.save_to_ftml(self.local_ftml_file)
                    self.waypoints_model.dataChanged.connect(self.handle_waypoints_changed)
                    self.reload_view_windows()
                    show_popup(self.ui, "Success", "New Waypoints Saved To Server!", icon=1)
            self.merge_dialog.close()
            self.merge_dialog = None
        else:
            show_popup(self.ui, "Error", "Your Connection is expired. New Login required!")
            self.logout()

    def get_recent_operation(self):
        """
        get most recent operation
        """
        if self.verify_user_token():
            data = {
                "token": self.token
            }
            r = requests.get(self.mscolab_server_url + '/operations', data=data)
            if r.text != "False":
                _json = json.loads(r.text)
                operations = _json["operations"]
                recent_operation = None
                if operations:
                    recent_operation = operations[-1]
                return recent_operation
            else:
                show_popup(self.ui, "Error", "Session expired, new login required")
        else:
            show_popup(self.ui, "Error", "Your Connection is expired. New Login required!")
            self.logout()

    @QtCore.Slot(int)
    def reload_window(self, value):
        if self.active_pid != value or self.ui.workLocallyCheckbox.isChecked():
            return
        self.reload_wps_from_server()

    @QtCore.Slot()
    def reload_windows_slot(self):
        self.reload_window(self.active_pid)

    @QtCore.Slot(int, int)
    def render_new_permission(self, op_id, u_id):
        """
        op_id: operation id
        u_id: user id

        to render new permission if added
        """
        data = {
            'token': self.token
        }
        r = requests.get(self.mscolab_server_url + '/user', data=data)
        if r.text != "False":
            _json = json.loads(r.text)
            if _json['user']['id'] == u_id:
                operation = self.get_recent_operation()
                operation_desc = f'{operation["path"]} - {operation["access_level"]}'
                widgetItem = QtWidgets.QListWidgetItem(operation_desc, parent=self.ui.listOperationsMSC)
                widgetItem.op_id = operation["op_id"]
                widgetItem.access_level = operation["access_level"]
                self.ui.listOperationsMSC.addItem(widgetItem)
            if self.chat_window is not None:
                self.chat_window.load_users()
        else:
            show_popup(self.ui, "Error", "Your Connection is expired. New Login required!")
            self.logout()

    @QtCore.Slot(int, int, str)
    def handle_update_permission(self, op_id, u_id, access_level):
        """
        op_id: operation id
        u_id: user id
        access_level: updated access level

        function updates existing permissions and related control availability
        """
        if u_id == self.user["id"]:
            # update table of operations
            operation_name = None
            for i in range(self.ui.listOperationsMSC.count()):
                item = self.ui.listOperationsMSC.item(i)
                if item.op_id == op_id:
                    operation_name = item.operation_path
                    item.access_level = access_level
                    item.setText(f'{operation_name} - {item.access_level}')
                    break
            if operation_name is not None:
                show_popup(self.ui, "Permission Updated",
                           f"Your access level to operation - {operation_name} was updated to {access_level}!", 1)
            if op_id != self.active_pid:
                return

            self.access_level = access_level
            # Close mscolab windows based on new access_level and update their buttons
            self.show_operation_options()

            # update view window nav elements if open
            for window in self.ui.get_active_views():
                _type = window.view_type
                if self.access_level == "viewer":
                    self.disable_navbar_action_buttons(_type, window)
                else:
                    self.enable_navbar_action_buttons(_type, window)

        # update chat window if open
        if self.chat_window is not None:
            self.chat_window.load_users()

    def delete_operation_from_list(self, op_id):
        logging.debug('delete operation op_id: %s and active_id is: %s' % (op_id, self.active_pid))
        if self.active_pid == op_id:
            logging.debug('delete_operation_from_list doing: %s' % op_id)
            self.active_pid = None
            self.access_level = None
            self.active_operation_name = None
            # self.ui.workingStatusLabel.setEnabled(False)
            self.close_external_windows()
            self.hide_operation_options()

        # Update operation list
        remove_item = None
        for i in range(self.ui.listOperationsMSC.count()):
            item = self.ui.listOperationsMSC.item(i)
            if item.op_id == op_id:
                remove_item = item
                break
        if remove_item is not None:
            logging.debug(f"remove_item: {remove_item}")
            self.ui.listOperationsMSC.takeItem(self.ui.listOperationsMSC.row(remove_item))
            return remove_item.operation_path

    @QtCore.Slot(int, int)
    def handle_revoke_permission(self, op_id, u_id):
        if u_id == self.user["id"]:
            operation_name = self.delete_operation_from_list(op_id)
            show_popup(self.ui, "Permission Revoked",
                       f'Your access to operation - "{operation_name}" was revoked!', icon=1)

    @QtCore.Slot(int)
    def handle_operation_deleted(self, op_id):
        operation_name = self.delete_operation_from_list(op_id)
        show_popup(self.ui, "Success", f'Operation "{operation_name}" was deleted!', icon=1)

    def show_categories_to_ui(self):
        """
        adds the list of operation categories to the UI
        """
        if self.verify_user_token():
            data = {
                "token": self.token
            }
            r = requests.get(f'{self.mscolab_server_url}/operations', data=data)
            if r.text != "False":
                _json = json.loads(r.text)
                operations = _json["operations"]
                self.ui.filterCategoryCb.clear()
                categories = set(["ANY"])
                for operation in operations:
                    categories.add(operation["category"])
                categories.remove("ANY")
                categories = ["ANY"] + sorted(categories)
                self.ui.filterCategoryCb.addItems(categories)

    def add_operations_to_ui(self):
        if self.verify_user_token():
            data = {
                "token": self.token
            }
            r = requests.get(f'{self.mscolab_server_url}/operations', data=data)
            if r.text != "False":
                _json = json.loads(r.text)
                self.operations = _json["operations"]
                logging.debug("adding operations to ui")
                operations = sorted(self.operations, key=lambda k: k["path"].lower())
                self.ui.listOperationsMSC.clear()
                selectedOperation = None
                for operation in operations:
                    operation_desc = f'{operation["path"]} - {operation["access_level"]}'
                    widgetItem = QtWidgets.QListWidgetItem(operation_desc, parent=self.ui.listOperationsMSC)
                    widgetItem.op_id = operation["op_id"]
                    widgetItem.access_level = operation["access_level"]
                    widgetItem.operation_path = operation["path"]
                    widgetItem.operation_category = operation["category"]
                    if widgetItem.op_id == self.active_pid:
                        selectedOperation = widgetItem
                    self.ui.listOperationsMSC.addItem(widgetItem)
                if selectedOperation is not None:
                    self.ui.listOperationsMSC.setCurrentItem(selectedOperation)
                    self.ui.listOperationsMSC.itemActivated.emit(selectedOperation)
                self.ui.listOperationsMSC.itemActivated.connect(self.set_active_pid)
            else:
                show_popup(self.ui, "Error", "Session expired, new login required")
                self.logout()
        else:
            show_popup(self.ui, "Error", "Your Connection is expired. New Login required!")
            self.logout()

    def set_active_pid(self, item):
        if self.verify_user_token():
            if not self.ui.local_active:
                if item.op_id == self.active_pid:
                    return

            # close all hanging window
            self.close_external_windows()
            self.hide_operation_options()

            # Turn off work locally toggle
            self.ui.workLocallyCheckbox.blockSignals(True)
            self.ui.workLocallyCheckbox.setChecked(False)
            self.ui.workLocallyCheckbox.blockSignals(False)

            # set active_pid here
            self.active_pid = item.op_id
            self.access_level = item.access_level
            self.active_operation_name = item.operation_path
            self.waypoints_model = None

            # set active flightpath here
            self.load_wps_from_server()
            # display working status
            self.ui.workingStatusLabel.setText(
                self.ui.tr(
                    "Working Online.\nAll your changes will be shared with everyone. "
                    "You can work on the operation asynchronously by checking the 'Work Asynchronously' box.")
            )
            # self.ui.workingStatusLabel.show()
            # enable access level specific widgets
            self.show_operation_options()

            # change font style for selected
            font = QtGui.QFont()
            for i in range(self.ui.listOperationsMSC.count()):
                self.ui.listOperationsMSC.item(i).setFont(font)
            font.setBold(True)
            item.setFont(font)

            # set new waypoints model to open views
            for window in self.ui.get_active_views():
                window.setFlightTrackModel(self.waypoints_model)

            self.ui.switch_to_mscolab()
        else:
            show_popup(self.ui, "Error", "Your Connection is expired. New Login required!")
            self.logout()

    def switch_to_local(self):
        self.ui.local_active = True
        if self.active_pid is not None:
            if self.verify_user_token():
                # change font style for selected
                font = QtGui.QFont()
                for i in range(self.ui.listOperationsMSC.count()):
                    self.ui.listOperationsMSC.item(i).setFont(font)

                # close all hanging operation option windows
                self.close_external_windows()
                self.hide_operation_options()
                self.ui.menu_handler()
            else:
                show_popup(self.ui, "Error", "Your Connection is expired. New Login required!")
                self.logout()

    def show_operation_options(self):
        self.ui.actionChat.setEnabled(False)
        self.ui.actionVersionHistory.setEnabled(False)
        self.ui.actionManageUsers.setEnabled(False)
        self.ui.menuProperties.setEnabled(False)
        if self.access_level == "viewer":
            self.ui.menuImportFlightTrack.setEnabled(False)
            return

        if self.access_level in ["creator", "admin", "collaborator"]:
            if self.ui.workLocallyCheckbox.isChecked():
                self.ui.actionChat.setEnabled(True)
            else:
                self.ui.actionChat.setEnabled(True)
                self.ui.actionVersionHistory.setEnabled(True)
            self.ui.workLocallyCheckbox.setEnabled(True)
        else:
            if self.version_window is not None:
                self.version_window.close()
            if self.chat_window is not None:
                self.chat_window.close()
            self.ui.workLocallyCheckbox.setEnabled(False)
            self.ui.serverOptionsCb.hide()

        if self.access_level in ["creator", "admin"]:
            self.ui.actionManageUsers.setEnabled(True)
        else:
            if self.admin_window is not None:
                self.admin_window.close()

        if self.access_level in ["creator"]:
            self.ui.menuProperties.setEnabled(True)

        self.ui.menuImportFlightTrack.setEnabled(True)

    def hide_operation_options(self):
        self.ui.actionChat.setEnabled(False)
        self.ui.actionVersionHistory.setEnabled(False)
        self.ui.actionManageUsers.setEnabled(False)
        self.ui.menuProperties.setEnabled(False)
        self.ui.workLocallyCheckbox.setEnabled(False)
        self.ui.serverOptionsCb.hide()
        # change working status label
        self.ui.workingStatusLabel.setText(self.ui.tr("\n\nNo Operation Selected"))

    def request_wps_from_server(self):
        if self.verify_user_token():
            data = {
                "token": self.token,
                "op_id": self.active_pid
            }
            r = requests.get(self.mscolab_server_url + '/get_operation_by_id', data=data)
            if r.text != "False":
                xml_content = json.loads(r.text)["content"]
                return xml_content
            else:
                show_popup(self.ui, "Error", "Session expired, new login required")
        else:
            show_popup(self.ui, "Error", "Your Connection is expired. New Login required!")
            self.logout()

    def load_wps_from_server(self):
        if self.ui.workLocallyCheckbox.isChecked():
            return
        xml_content = self.request_wps_from_server()
        if xml_content is not None:
            self.waypoints_model = ft.WaypointsTableModel(xml_content=xml_content)
            self.waypoints_model.dataChanged.connect(self.handle_waypoints_changed)

    def reload_wps_from_server(self):
        if self.active_pid is None:
            return
        self.load_wps_from_server()
        self.reload_view_windows()

    def handle_waypoints_changed(self):
        if self.verify_user_token():
            if self.ui.workLocallyCheckbox.isChecked():
                self.waypoints_model.save_to_ftml(self.local_ftml_file)
            else:
                xml_content = self.waypoints_model.get_xml_content()
                self.conn.save_file(self.token, self.active_pid, xml_content, comment=None)
        else:
            show_popup(self.ui, "Error", "Your Connection is expired. New Login required!")
            self.logout()

    def reload_view_windows(self):
        for window in self.ui.get_active_views():
            window.setFlightTrackModel(self.waypoints_model)
            if hasattr(window, 'mpl'):
                try:
                    window.mpl.canvas.waypoints_interactor.redraw_figure()
                except AttributeError as err:
                    logging.error("%s" % err)

    def handle_import_msc(self, file_path, extension, function, pickertype):
        if self.verify_user_token():
            if self.active_pid is None:
                return
            if file_path is None:
                return
            dir_path, file_name = fs.path.split(file_path)
            file_name = fs.path.basename(file_path)
            name, file_ext = fs.path.splitext(file_name)
            if function is None:
                with open_fs(dir_path) as file_dir:
                    xml_content = file_dir.readtext(file_name)
                try:
                    model = ft.WaypointsTableModel(xml_content=xml_content)
                except SyntaxError:
                    show_popup(self.ui, "Import Failed", f"The file - {file_name}, does not contain valid XML")
                    return
            else:
                # _function = self.ui.import_plugins[file_ext[1:]]
                _, new_waypoints = function(file_path)
                model = ft.WaypointsTableModel(waypoints=new_waypoints)
                xml_doc = self.waypoints_model.get_xml_doc()
                xml_content = xml_doc.toprettyxml(indent="  ", newl="\n")
                self.waypoints_model.dataChanged.connect(self.handle_waypoints_changed)
            self.waypoints_model = model
            if self.ui.workLocallyCheckbox.isChecked():
                self.waypoints_model.save_to_ftml(self.local_ftml_file)
                self.waypoints_model.dataChanged.connect(self.handle_waypoints_changed)
            else:
                self.conn.save_file(self.token, self.active_pid, xml_content, comment=None)
                self.waypoints_model.dataChanged.connect(self.handle_waypoints_changed)
            self.reload_view_windows()
            show_popup(self.ui, "Import Success", f"The file - {file_name}, was imported successfully!", 1)
        else:
            show_popup(self.ui, "Error", "Your Connection is expired. New Login required!")
            self.logout()

    def handle_export_msc(self, extension, function, pickertype):
        if self.verify_user_token():
            if self.active_pid is None:
                return

            # Setting default filename path for filedialogue
            default_filename = f'{self.active_operation_name}.{extension}'
            file_name = get_save_filename(
                self.ui, "Export From Server",
                default_filename, f"Flight track (*.{extension})",
                pickertype=pickertype)
            if file_name is None:
                return
            if function is None:
                xml_doc = self.waypoints_model.get_xml_doc()
                dir_path, file_name = fs.path.split(file_name)
                with open_fs(dir_path).open(file_name, 'w') as file:
                    xml_doc.writexml(file, indent="  ", addindent="  ", newl="\n", encoding="utf-8")
            else:
                name = fs.path.basename(file_name)
                function(file_name, name, self.waypoints_model.waypoints)
                show_popup(self.ui, "Export Success", f"The file - {file_name}, was exported successfully!", 1)
        else:
            show_popup(self.ui, "Error", "Your Connection is expired. New Login required!")
            self.logout()

    def create_view_msc(self, _type):
        if self.verify_user_token():
            if self.active_pid is None:
                return

            self.waypoints_model.name = self.active_operation_name
            view_window = self.ui.create_view(_type, self.waypoints_model)

            # disable navbar actions in the view for viewer
            if self.access_level == "viewer":
                self.disable_navbar_action_buttons(_type, view_window)
        else:
            show_popup(self.ui, "Error", "Your Connection is expired. New Login required!")
            self.logout()

    def disable_navbar_action_buttons(self, _type, view_window):
        """
        _type: view type (topview, sideview, tableview)
        view_window: PyQt view window

        function disables some control, used if access_level is not appropriate
        """
        if _type == "topview" or _type == "sideview" or _type == "linearview":
            actions = view_window.mpl.navbar.actions()
            for action in actions:
                action_text = action.text()
                if action_text == "Ins WP" or action_text == "Del WP" or action_text == "Mv WP":
                    action.setEnabled(False)
        else:
            # _type == tableview
            view_window.btAddWayPointToFlightTrack.setEnabled(False)
            view_window.btCloneWaypoint.setEnabled(False)
            view_window.btDeleteWayPoint.setEnabled(False)
            view_window.btInvertDirection.setEnabled(False)
            view_window.btRoundtrip.setEnabled(False)
            view_window.cbTools.setEnabled(False)
            view_window.tableWayPoints.setEnabled(False)

    def enable_navbar_action_buttons(self, _type, view_window):
        """
        _type: view type (topview, sideview, tableview)
        view_window: PyQt view window

        function enables some control, used if access_level is appropriate
        """
        if _type == "topview" or _type == "sideview" or _type == "linearview":
            actions = view_window.mpl.navbar.actions()
            for action in actions:
                action_text = action.text()
                if action_text == "Ins WP" or action_text == "Del WP" or action_text == "Mv WP":
                    action.setEnabled(True)
        else:
            # _type == tableview
            view_window.btAddWayPointToFlightTrack.setEnabled(True)
            view_window.btCloneWaypoint.setEnabled(True)
            view_window.btDeleteWayPoint.setEnabled(True)
            view_window.btInvertDirection.setEnabled(True)
            view_window.btRoundtrip.setEnabled(True)
            view_window.cbTools.setEnabled(True)
            view_window.tableWayPoints.setEnabled(True)

    def logout(self):
        self.ui.local_active = True
        self.ui.menu_handler()
        # close all hanging window
        self.close_external_windows()
        self.hide_operation_options()
        # delete token and show login widget-items
        self.token = None
        # delete active-operation-id
        self.active_pid = None
        # delete active access_level
        self.access_level = None
        # delete active operation_name
        self.active_operation_name = None
        # delete local file name
        self.local_ftml_file = None
        # clear operation listing
        self.ui.listOperationsMSC.clear()
        # clear mscolab url
        self.mscolab_server_url = None
        # clear operations list here
        self.ui.mscStatusLabel.setText(self.ui.tr("status: Disconnected"))
        self.ui.usernameLabel.hide()
        self.ui.userOptionsTb.hide()
        self.ui.connectBtn.show()
        self.ui.actionAddOperation.setEnabled(False)
        # disconnect socket
        if self.conn is not None:
            self.conn.disconnect()
            self.conn = None
        # Turn off work locally toggle
        self.ui.workLocallyCheckbox.blockSignals(True)
        self.ui.workLocallyCheckbox.setChecked(False)
        self.ui.workLocallyCheckbox.blockSignals(False)

        # remove temporary gravatar image
        if self.gravatar is not None:
            if self.email not in config_loader(dataset="gravatar_ids") and os.path.exists(self.gravatar):
                try:
                    os.remove(self.gravatar)
                except Exception as e:
                    logging.debug(f"Error while removing gravatar cache... {e}")
        # clear gravatar image path
        self.gravatar = None
        # clear user email
        self.email = None

        # delete mscolab http_auth settings for the url
        if self.mscolab_server_url in self.settings["auth"].keys():
            del self.settings["auth"][self.mscolab_server_url]
        save_settings_qsettings('mscolab', self.settings)

        # Don't try to activate local flighttrack while testing
        if "pytest" not in sys.modules:
            # activate first local flighttrack after logging out
            self.ui.listFlightTracks.setCurrentRow(0)
            self.ui.activate_selected_flight_track()


class MscolabMergeWaypointsDialog(QtWidgets.QDialog, merge_wp_ui.Ui_MergeWaypointsDialog):
    def __init__(self, local_waypoints_model, server_waypoints_model, fetch=False, parent=None):
        super(MscolabMergeWaypointsDialog, self).__init__(parent)
        self.setupUi(self)

        self.local_waypoints_model = local_waypoints_model
        self.server_waypoints_model = server_waypoints_model
        self.merge_waypoints_model = ft.WaypointsTableModel()
        self.localWaypointsTable.setModel(self.local_waypoints_model)
        self.serverWaypointsTable.setModel(self.server_waypoints_model)
        self.mergedWaypointsTable.setModel(self.merge_waypoints_model)
        self.mergedWaypointsTable.dropEvent = types.MethodType(dropEvent, self.mergedWaypointsTable)
        self.mergedWaypointsTable.dragEnterEvent = types.MethodType(dragEnterEvent, self.mergedWaypointsTable)

        self.xml_content = None
        self.local_waypoints_dict = {}
        self.server_waypoints_dict = {}
        self.merge_waypoints_list = []

        # Event Listeners
        self.overwriteBtn.clicked.connect(lambda: self.save_waypoints(self.local_waypoints_model))
        self.keepServerBtn.clicked.connect(lambda: self.save_waypoints(self.server_waypoints_model))
        self.saveBtn.clicked.connect(lambda: self.save_waypoints(self.merge_waypoints_model))
        self.localWaypointsTable.selectionModel().selectionChanged.connect(
            lambda selected, deselected:
            self.handle_selection(selected, deselected, self.local_waypoints_model, self.local_waypoints_dict)
        )
        self.serverWaypointsTable.selectionModel().selectionChanged.connect(
            lambda selected, deselected:
            self.handle_selection(selected, deselected, self.server_waypoints_model, self.server_waypoints_dict)
        )

        if fetch is True:
            self.setWindowTitle(self.tr("Fetch Waypoints From Server"))
            btn_size_policy = self.overwriteBtn.sizePolicy()
            btn_size_policy.setRetainSizeWhenHidden(True)
            self.overwriteBtn.setSizePolicy(btn_size_policy)
            self.overwriteBtn.setVisible(False)
            self.saveBtn.setText(self.tr("Save Waypoints To Local File"))

    def handle_selection(self, selected, deselected, wp_model, wp_dict):
        len_selected = len(selected.indexes())
        len_deselected = len(deselected.indexes())
        columns = self.localWaypointsTable.model().columnCount()

        for index in range(0, len_selected, columns):
            row = selected.indexes()[index].row()
            waypoint = wp_model.waypoint_data(row)
            wp_dict[row] = waypoint
            self.merge_waypoints_list.append(waypoint)

        for index in range(0, len_deselected, columns):
            row = deselected.indexes()[index].row()
            delete_waypoint = wp_dict[row]
            self.merge_waypoints_list.remove(delete_waypoint)
        if len(self.merge_waypoints_list) > 1:
            self.saveBtn.setDisabled(False)
        else:
            self.saveBtn.setDisabled(True)
        self.merge_waypoints_model = ft.WaypointsTableModel(waypoints=self.merge_waypoints_list)
        self.mergedWaypointsTable.setModel(self.merge_waypoints_model)

    def save_waypoints(self, waypoints_model):
        if waypoints_model.rowCount() == 0:
            return
        self.xml_content = waypoints_model.get_xml_content()
        self.accept()

    def get_values(self):
        return self.xml_content


class MscolabHelpDialog(QtWidgets.QDialog, msc_help_dialog.Ui_mscolabHelpDialog):

    def __init__(self, parent=None):
        super(MscolabHelpDialog, self).__init__(parent)
        self.setupUi(self)
        self.okayBtn.clicked.connect(lambda: self.close())<|MERGE_RESOLUTION|>--- conflicted
+++ resolved
@@ -966,21 +966,6 @@
         self.waypoints_model.dataChanged.connect(self.handle_waypoints_changed)
         self.reload_view_windows()
 
-<<<<<<< HEAD
-    def operation_category_handler(self):
-        self.selected_category = self.ui.filterCategoryCb.currentText()
-        if self.selected_category != "ANY":
-            self.add_operations_to_ui()
-            items = [self.ui.listOperationsMSC.item(i) for i in range(self.ui.listOperationsMSC.count())]
-            row = 0
-            for item in items:
-                if item.operation_category != self.selected_category:
-                    self.ui.listOperationsMSC.takeItem(row)
-                else:
-                    row += 1
-        else:
-            self.add_operations_to_ui()
-=======
     def project_category_handler(self):
         # only after_login
         if self.mscolab_server_url is not None:
@@ -996,7 +981,6 @@
                         row += 1
             else:
                 self.add_projects_to_ui()
->>>>>>> e96e8cf9
 
     def server_options_handler(self, index):
         selected_option = self.ui.serverOptionsCb.currentText()
