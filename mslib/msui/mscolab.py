# -*- coding: utf-8 -*-
"""

    mslib.msui.mscolab
    ~~~~~~~~~~~~~~~~~~~~~~~~~

    Window to display authentication and operation details for mscolab


    To better understand of the code, look at the 'ships' example from
    chapter 14/16 of 'Rapid GUI Programming with Python and Qt: The
    Definitive Guide to PyQt Programming' (Mark Summerfield).

    This file is part of MSS.

    :copyright: Copyright 2019- Shivashis Padhi
    :copyright: Copyright 2019-2023 by the MSS team, see AUTHORS.
    :license: APACHE-2.0, see LICENSE for details.

    Licensed under the Apache License, Version 2.0 (the "License");
    you may not use this file except in compliance with the License.
    You may obtain a copy of the License at

       http://www.apache.org/licenses/LICENSE-2.0

    Unless required by applicable law or agreed to in writing, software
    distributed under the License is distributed on an "AS IS" BASIS,
    WITHOUT WARRANTIES OR CONDITIONS OF ANY KIND, either express or implied.
    See the License for the specific language governing permissions and
    limitations under the License.
"""
import os
import sys
import json
import hashlib
import logging
import types
import fs
import requests
import re
import urllib.request
from urllib.parse import urljoin

from fs import open_fs
from PIL import Image
from keyring.errors import NoKeyringError, PasswordSetError, InitError

from mslib.msui import flighttrack as ft
from mslib.msui import mscolab_chat as mc
from mslib.msui import mscolab_admin_window as maw
from mslib.msui import mscolab_version_history as mvh
from mslib.msui import socket_control as sc

import PyQt5
from PyQt5 import QtCore, QtGui, QtWidgets

from mslib.utils.auth import get_password_from_keyring, save_password_to_keyring
from mslib.utils.verify_user_token import verify_user_token
from mslib.utils.qt import get_open_filename, get_save_filename, dropEvent, dragEnterEvent, show_popup
from mslib.msui.qt5 import ui_mscolab_help_dialog as msc_help_dialog
from mslib.msui.qt5 import ui_add_operation_dialog as add_operation_ui
from mslib.msui.qt5 import ui_mscolab_merge_waypoints_dialog as merge_wp_ui
from mslib.msui.qt5 import ui_mscolab_connect_dialog as ui_conn
from mslib.msui.qt5 import ui_mscolab_profile_dialog as ui_profile
from mslib.msui.qt5 import ui_operation_archive as ui_opar
from mslib.msui import constants
from mslib.utils.config import config_loader, modify_config_file


class MSColab_OperationArchiveBrowser(QtWidgets.QDialog, ui_opar.Ui_OperationArchiveBrowser):
    def __init__(self, parent=None, mscolab=None):
        super().__init__(parent)
        self.setupUi(self)
        self.parent = parent
        self.mscolab = mscolab
        self.pbClose.clicked.connect(self.hide)
        self.pbUnarchiveOperation.setEnabled(False)
        self.pbUnarchiveOperation.clicked.connect(self.unarchive_operation)
        self.listArchivedOperations.itemClicked.connect(self.select_archived_operation)
        self.setModal(True)

    def select_archived_operation(self, item):
        logging.debug('select_inactive_operation')
        if item.access_level == "creator":
            self.archived_op_id = item.op_id
            self.pbUnarchiveOperation.setEnabled(True)
        else:
            self.archived_op_id = None
            self.pbUnarchiveOperation.setEnabled(False)

    def unarchive_operation(self):
        logging.debug('unarchive_operation')
        if verify_user_token(self.mscolab.mscolab_server_url, self.mscolab.token):
            # set last used date for operation
            data = {
                "token": self.mscolab.token,
                "op_id": self.archived_op_id,
            }
            url = urljoin(self.mscolab.mscolab_server_url, 'set_last_used')
            try:
                res = requests.post(url, data=data, timeout=tuple(config_loader(dataset="MSCOLAB_timeout")))
            except requests.exceptions.RequestException as e:
                logging.debug(e)
                show_popup(self.parent, "Error", "Some error occurred! Could not unarchive operation.")
            else:
                if res.text != "False":
                    res = res.json()
                    if res["success"]:
                        self.mscolab.reload_operations()
                    else:
                        show_popup(self.parent, "Error", "Some error occurred! Could not activate operation")
                else:
                    show_popup(self.parent, "Error", "Session expired, new login required")
                    self.mscolab.logout()
        else:
            show_popup(self.ui, "Error", "Your Connection is expired. New Login required!")
            self.mscolab.logout()


class MSColab_ConnectDialog(QtWidgets.QDialog, ui_conn.Ui_MSColabConnectDialog):
    """MSColab connect window class. Provides user interface elements to connect/disconnect,
       login, add new user to an MSColab Server. Also implements HTTP Server Authentication prompt.
    """

    def __init__(self, parent=None, mscolab=None):
        """
        Arguments:
        parent -- Qt widget that is parent to this widget.
        """
        super().__init__(parent)
        self.setupUi(self)
        self.parent = parent
        self.mscolab = mscolab

        # initialize server url as none
        self.mscolab_server_url = None
        self.auth = None

        self.setFixedSize(self.size())
        self.stackedWidget.setCurrentWidget(self.httpAuthPage)

        # disable widgets in login frame
        self.loginEmailLe.setEnabled(False)
        self.loginPasswordLe.setEnabled(False)
        self.loginBtn.setEnabled(False)
        self.addUserBtn.setEnabled(False)

        # add urls from settings to the combobox
        self.add_mscolab_urls()
        self.mscolab_url_changed(self.urlCb.currentText())

        # connect login, adduser, connect buttons
        self.connectBtn.clicked.connect(self.connect_handler)
        self.loginBtn.clicked.connect(self.login_handler)
        self.addUserBtn.clicked.connect(lambda: self.stackedWidget.setCurrentWidget(self.newuserPage))

        # enable login button only if email and password are entered
        self.loginEmailLe.textChanged[str].connect(self.mscolab_login_changed)
        self.loginPasswordLe.textChanged[str].connect(self.enable_login_btn)

        self.urlCb.editTextChanged.connect(self.mscolab_url_changed)

        # connect new user dialogbutton
        self.newUserBb.accepted.connect(self.new_user_handler)
        self.newUserBb.rejected.connect(lambda: self.stackedWidget.setCurrentWidget(self.loginPage))

        # connecting slot to clear all input widgets while switching tabs
        self.stackedWidget.currentChanged.connect(self.page_switched)

    def mscolab_url_changed(self, text):
        self.httpPasswordLe.setText(
            get_password_from_keyring("MSCOLAB_AUTH_" + text, config_loader(dataset="MSCOLAB_auth_user_name")))

    def mscolab_login_changed(self, text):
        self.loginPasswordLe.setText(
            get_password_from_keyring(self.mscolab_server_url, text))

    def page_switched(self, index):
        # clear all text in add user widget
        self.newUsernameLe.setText("")
        self.newEmailLe.setText("")
        self.newPasswordLe.setText("")
        self.newConfirmPasswordLe.setText("")

        if index == 1:
            self.connectBtn.setEnabled(False)
        else:
            self.connectBtn.setEnabled(True)

    def set_status(self, _type="Error", msg=""):
        if _type == "Error":
            msg = "⚠ " + msg
            self.statusLabel.setOpenExternalLinks(True)
            self.statusLabel.setStyleSheet("color: red;")
        elif _type == "Success":
            self.statusLabel.setStyleSheet("color: green;")
            msg = "✓ " + msg
        else:
            self.statusLabel.setStyleSheet("")
            msg = "ⓘ  " + msg
        self.statusLabel.setText(msg)
        logging.debug("set_status: %s", msg)
        QtWidgets.QApplication.processEvents()

    def add_mscolab_urls(self):
        url_list = config_loader(dataset="default_MSCOLAB")
        combo_box_urls = [self.urlCb.itemText(_i) for _i in range(self.urlCb.count())]
        for url in (_url for _url in url_list if _url not in combo_box_urls):
            self.urlCb.addItem(url)

    def enable_login_btn(self):
        self.loginBtn.setEnabled(self.loginEmailLe.text() != "" and self.loginPasswordLe.text() != "")

    def connect_handler(self):
        try:
            url = str(self.urlCb.currentText())
            auth = config_loader(dataset="MSCOLAB_auth_user_name"), self.httpPasswordLe.text()
            s = requests.Session()
            s.auth = auth
            s.headers.update({'x-test': 'true'})
            r = s.get(urljoin(url, 'status'), timeout=tuple(tuple(config_loader(dataset="MSCOLAB_timeout"))))
            if r.status_code == 401:
                self.set_status("Error", 'Server authentication data were incorrect.')
            elif r.status_code == 200:
                self.stackedWidget.setCurrentWidget(self.loginPage)
                self.set_status("Success", "Successfully connected to MSColab server.")
                # disable url input
                self.urlCb.setEnabled(False)

                # enable/disable appropriate widgets in login frame
                self.loginBtn.setEnabled(False)
                self.addUserBtn.setEnabled(True)
                self.loginEmailLe.setEnabled(True)
                self.loginPasswordLe.setEnabled(True)

                self.mscolab_server_url = url
                self.auth = auth
                save_password_to_keyring("MSCOLAB_AUTH_" + url, auth[0], auth[1])

                url_list = config_loader(dataset="default_MSCOLAB")
                if self.mscolab_server_url not in url_list:
                    ret = PyQt5.QtWidgets.QMessageBox.question(
                        self, self.tr("Update Server List"),
                        self.tr("You are using a new MSColab server. "
                                "Should your settings file be updated by adding the new server?"),
                        QtWidgets.QMessageBox.Yes | QtWidgets.QMessageBox.No, QtWidgets.QMessageBox.No)
                    if ret == QtWidgets.QMessageBox.Yes:
                        url_list = [self.mscolab_server_url] + url_list
                        modify_config_file({"default_MSCOLAB": url_list})

                # Fill Email and Password fields from config
                self.loginEmailLe.setText(
                    config_loader(dataset="MSS_auth").get(self.mscolab_server_url))
                self.mscolab_login_changed(self.loginEmailLe.text())
                self.enable_login_btn()

                # Change connect button text and connect disconnect handler
                self.connectBtn.setText('Disconnect')
                try:
                    self.connectBtn.clicked.disconnect(self.connect_handler)
                except TypeError:
                    pass
                self.connectBtn.clicked.connect(self.disconnect_handler)
            else:
                logging.error("Error %s", r)
                self.set_status("Error", "Some unexpected error occurred. Please try again.")
        except requests.exceptions.SSLError:
            logging.debug("Certificate Verification Failed")
            self.set_status("Error", "Certificate Verification Failed.")
        except requests.exceptions.InvalidSchema:
            logging.debug("invalid schema of url")
            self.set_status("Error", "Invalid Url Scheme.")
        except requests.exceptions.InvalidURL:
            logging.debug("invalid url")
            self.set_status("Error", "Invalid URL.")
        except requests.exceptions.ConnectionError:
            logging.debug("MSColab server isn't active")
            self.set_status("Error", "MSColab server isn't active.")
        except Exception as e:
            logging.error("Error %s %s", type(e), str(e))
            self.set_status("Error", "Some unexpected error occurred. Please try again.")

    def disconnect_handler(self):
        self.urlCb.setEnabled(True)

        # enable/disable appropriate widgets in login frame
        self.loginBtn.setEnabled(False)
        self.addUserBtn.setEnabled(False)
        self.loginEmailLe.setEnabled(False)
        self.loginPasswordLe.setEnabled(False)

        # clear text
        self.stackedWidget.setCurrentWidget(self.httpAuthPage)

        self.mscolab_server_url = None
        self.auth = None

        self.connectBtn.setText('Connect')
        self.connectBtn.clicked.disconnect(self.disconnect_handler)
        self.connectBtn.clicked.connect(self.connect_handler)
        self.set_status("Info", 'Disconnected from server.')

    def login_handler(self):
        data = {
            "email": self.loginEmailLe.text(),
            "password": self.loginPasswordLe.text()
        }
        s = requests.Session()
        s.auth = self.auth
        s.headers.update({'x-test': 'true'})
        url = f'{self.mscolab_server_url}/token'
        url_recover_password = f'{self.mscolab_server_url}/reset_request'
        try:
            r = s.post(url, data=data, timeout=tuple(config_loader(dataset="MSCOLAB_timeout")))
            if r.status_code == 401:
                raise requests.exceptions.ConnectionError
        except requests.exceptions.ConnectionError as ex:
            logging.error("unexpected error: %s %s %s", type(ex), url, ex)
            self.set_status(
                "Error",
                f'Failed to establish a new connection to "{self.mscolab_server_url}". Try again in a moment.',
            )
            self.disconnect_handler()
            return

        if r.text == "False":
            # show status indicating about wrong credentials
            self.set_status("Error", 'Invalid credentials. Fix them, create a new user, or '
                            f'<a href="{url_recover_password}">recover your password</a>.')
        else:
            self.save_user_credentials_to_config_file(data["email"], data["password"])
            self.mscolab.after_login(data["email"], self.mscolab_server_url, r)

    def save_user_credentials_to_config_file(self, emailid, password):
        try:
            save_password_to_keyring(service_name=self.mscolab_server_url, username=emailid, password=password)
        except (NoKeyringError, PasswordSetError, InitError) as ex:
            logging.warning("Can't use Keyring on your system:  %s" % ex)
        mss_auth = config_loader(dataset="MSS_auth")
        if mss_auth.get(self.mscolab_server_url) != emailid:
            ret = QtWidgets.QMessageBox.question(
                self, self.tr("Update Credentials"),
                self.tr("You are using new credentials. "
                        "Should your settings file be updated with the new credentials?"),
                QtWidgets.QMessageBox.Yes | QtWidgets.QMessageBox.No, QtWidgets.QMessageBox.No)
            if ret == QtWidgets.QMessageBox.Yes:
                mss_auth[self.mscolab_server_url] = emailid
                modify_config_file({"MSS_auth": mss_auth})

    def new_user_handler(self):
        # get mscolab /token http auth credentials from cache
        emailid = self.newEmailLe.text()
        password = self.newPasswordLe.text()
        re_password = self.newConfirmPasswordLe.text()
        username = self.newUsernameLe.text()
        if password != re_password:
            self.set_status("Error", 'Your passwords don\'t match.')
            return

        data = {
            "email": emailid,
            "password": password,
            "username": username
        }
        s = requests.Session()
        s.auth = self.auth
        s.headers.update({'x-test': 'true'})
        url = f'{self.mscolab_server_url}/register'
        try:
            r = s.post(url, data=data, timeout=tuple(config_loader(dataset="MSCOLAB_timeout")))
        except requests.exceptions.RequestException as ex:
            logging.error("unexpected error: %s %s %s", type(ex), url, ex)
            self.set_status(
                "Error",
                f'Failed to establish a new connection to "{self.mscolab_server_url}". Try again in a moment.',
            )
            self.disconnect_handler()
            return

        if r.status_code == 204:
            self.set_status("Success", 'You are registered, confirm your email before logging in.')
            self.save_user_credentials_to_config_file(emailid, password)
            self.stackedWidget.setCurrentWidget(self.loginPage)
            self.loginEmailLe.setText(emailid)
            self.loginPasswordLe.setText(password)
        elif r.status_code == 201:
            self.set_status("Success", 'You are registered.')
            self.save_user_credentials_to_config_file(emailid, password)
            self.loginEmailLe.setText(emailid)
            self.loginPasswordLe.setText(password)
            self.login_handler()
        else:
            try:
                error_msg = json.loads(r.text)["message"]
            except Exception as e:
                logging.debug("Unexpected error occured %s", e)
                error_msg = "Unexpected error occured. Please try again."
            self.set_status("Error", error_msg)


class MSUIMscolab(QtCore.QObject):
    """
    Class for implementing MSColab functionalities
    """
    name = "Mscolab"

    signal_unarchive_operation = QtCore.pyqtSignal(int, name="signal_unarchive_operation")
    signal_operation_added = QtCore.pyqtSignal(int, str, name="signal_operation_added")
    signal_operation_removed = QtCore.pyqtSignal(int, name="signal_operation_removed")
    signal_login_mscolab = QtCore.pyqtSignal(str, str, name="signal_login_mscolab")
    signal_logout_mscolab = QtCore.pyqtSignal(name="signal_logout_mscolab")
    signal_listFlighttrack_doubleClicked = QtCore.pyqtSignal()
    signal_permission_revoked = QtCore.pyqtSignal(int)
    signal_render_new_permission = QtCore.pyqtSignal(int, str)

    def __init__(self, parent=None, data_dir=None):
        super().__init__(parent)
        self.ui = parent

        self.operation_archive_browser = MSColab_OperationArchiveBrowser(self.ui, self)
        self.operation_archive_browser.hide()
        self.ui.listInactiveOperationsMSC = self.operation_archive_browser.listArchivedOperations

        # connect mscolab help action from help menu
        self.ui.actionMSColabHelp.triggered.connect(self.open_help_dialog)
        self.ui.pbOpenOperationArchive.clicked.connect(self.open_operation_archive)

        # hide mscolab related widgets
        self.ui.usernameLabel.hide()
        self.ui.userOptionsTb.hide()
        self.ui.actionAddOperation.setEnabled(False)
        self.ui.activeOperationDesc.setHidden(True)
        self.hide_operation_options()

        # reset operation description label for flight tracks and open views
        self.ui.listFlightTracks.itemDoubleClicked.connect(self.listFlighttrack_itemDoubleClicked)
        self.ui.listViews.itemDoubleClicked.connect(
            lambda: self.ui.activeOperationDesc.setText("Select Operation to View Description."))

        # connect operation options menu actions
        self.ui.actionAddOperation.triggered.connect(self.add_operation_handler)
        self.ui.actionChat.triggered.connect(self.operation_options_handler)
        self.ui.actionVersionHistory.triggered.connect(self.operation_options_handler)
        self.ui.actionManageUsers.triggered.connect(self.operation_options_handler)
        self.ui.actionDeleteOperation.triggered.connect(self.operation_options_handler)
        self.ui.actionLeaveOperation.triggered.connect(self.operation_options_handler)
        self.ui.actionChangeCategory.triggered.connect(self.change_category_handler)
        self.ui.actionChangeDescription.triggered.connect(self.change_description_handler)
        self.ui.actionRenameOperation.triggered.connect(self.rename_operation_handler)
        self.ui.actionArchiveOperation.triggered.connect(self.archive_operation)
        self.ui.actionViewDescription.triggered.connect(self.view_description)

        self.ui.filterCategoryCb.currentIndexChanged.connect(self.operation_category_handler)
        # connect slot for handling operation options combobox
        self.ui.workLocallyCheckbox.stateChanged.connect(self.handle_work_locally_toggle)
        self.ui.serverOptionsCb.currentIndexChanged.connect(self.server_options_handler)

        # set up user menu and add to toolbutton
        self.user_menu = QtWidgets.QMenu()
        self.profile_action = self.user_menu.addAction("Profile", self.open_profile_window)
        self.user_menu.addSeparator()
        self.logout_action = self.user_menu.addAction("Logout", self.logout)
        self.ui.userOptionsTb.setPopupMode(QtWidgets.QToolButton.InstantPopup)
        self.ui.userOptionsTb.setMenu(self.user_menu)
        # self.ui.userOptionsTb.setAutoRaise(True)
        # self.ui.userOptionsTb.setToolButtonStyle(QtCore.Qt.ToolButtonTextBesideIcon)

        # if token is None, not authorized, else authorized
        self.token = None
        # int to store new pid
        self.new_op_id = None
        # int to store active pid
        self.active_op_id = None
        # storing access_level to save network call
        self.access_level = None
        # storing operation_name to save network call
        self.active_operation_name = None
        # storing operation category to save network call
        self.active_operation_category = None
        # Storing operation list to pass to admin window
        self.operations = None
        # store active_flight_path here as object
        self.waypoints_model = None
        # Store active operation's file path
        self.local_ftml_file = None
        # Store active_operation_description
        self.active_operation_description = None
        # connection object to interact with sockets
        self.conn = None
        # operation window
        self.chat_window = None
        # Admin Window
        self.admin_window = None
        # Version History Window
        self.version_window = None
        # Merge waypoints dialog
        self.merge_dialog = None
        # Mscolab help dialog
        self.help_dialog = None
        # Profile dialog
        self.prof_diag = None
        # Mscolab Server URL
        self.mscolab_server_url = None
        # User email
        self.email = None
        # Display all categories by default
        self.selected_category = "*ANY*"
        # Gravatar image path
        self.gravatar = None

        # set data dir, uri
        if data_dir is None:
            self.data_dir = config_loader(dataset="mss_dir")
        else:
            self.data_dir = data_dir
        self.create_dir()

    def view_description(self):
        data = {
            "token": self.token,
            "op_id": self.active_op_id
        }
        url = urljoin(self.mscolab_server_url, "/creator_of_operation")
        r = requests.get(url, data=data, timeout=tuple(config_loader(dataset="MSCOLAB_timeout")))
        creator_name = "unknown"
        if r.text != "False":
            _json = json.loads(r.text)
            creator_name = _json["username"]
        QtWidgets.QMessageBox.information(
            None, "Operation Description",
            f"<html>Creator: <b>{creator_name}</b><p>"
            f"Category: <b>{self.active_operation_category}</b><p>"
            "<p>"
            f"{self.active_operation_description}</html>")

    def open_operation_archive(self):
        self.operation_archive_browser.show()

    def create_dir(self):
        # ToDo this needs to be done earlier
        if '://' in self.data_dir:
            try:
                _ = fs.open_fs(self.data_dir)
            except fs.errors.CreateFailed:
                logging.error('Make sure that the FS url "%s" exists', self.data_dir)
                show_popup(self.ui, "Error", f'FS Url: "{self.data_dir}" does not exist!')
                sys.exit()
            except fs.opener.errors.UnsupportedProtocol:
                logging.error('FS url "%s" not supported', self.data_dir)
                show_popup(self.ui, "Error", f'FS Url: "{self.data_dir}" not supported!')
                sys.exit()
        else:
            _dir = os.path.expanduser(self.data_dir)
            if not os.path.exists(_dir):
                os.makedirs(_dir)

    def close_help_dialog(self):
        self.help_dialog = None

    def open_help_dialog(self):
        if self.help_dialog is not None:
            self.help_dialog.raise_()
            self.help_dialog.activateWindow()
        else:
            self.help_dialog = MscolabHelpDialog(self.ui)
            self.help_dialog.setAttribute(QtCore.Qt.WA_DeleteOnClose)
            self.help_dialog.destroyed.connect(self.close_help_dialog)
            self.help_dialog.show()

    def open_connect_window(self):
        self.connect_window = MSColab_ConnectDialog(parent=self.ui, mscolab=self)
        self.connect_window.setModal(True)
        self.connect_window.exec_()

    def after_login(self, emailid, url, r):
        logging.debug("after login %s %s", emailid, url)
        # emailid by direct call
        self.email = emailid
        self.connect_window.close()
        self.connect_window = None
        QtWidgets.QApplication.processEvents()
        # fill value of mscolab url if found in QSettings storage

        _json = json.loads(r.text)
        self.token = _json["token"]
        self.user = _json["user"]
        self.mscolab_server_url = url

        # create socket connection here
        try:
            self.conn = sc.ConnectionManager(self.token, user=self.user, mscolab_server_url=self.mscolab_server_url)
        except Exception as ex:
            logging.debug("Couldn't create a socket connection: %s", ex)
            show_popup(self.ui, "Error", "Couldn't create a socket connection. Maybe the MSColab server is too old. "
                                         "New Login required!")
            self.logout()
        else:
            # Update Last Used
            data = {
                "token": self.token
            }
            r = requests.post(f"{self.mscolab_server_url}/update_last_used", data=data,
                              timeout=tuple(config_loader(dataset="MSCOLAB_timeout")))
            self.conn.signal_operation_list_updated.connect(self.reload_operation_list)
            self.conn.signal_reload.connect(self.reload_window)
            self.conn.signal_new_permission.connect(self.render_new_permission)
            self.conn.signal_update_permission.connect(self.handle_update_permission)
            self.conn.signal_revoke_permission.connect(self.handle_revoke_permission)
            self.conn.signal_operation_deleted.connect(self.handle_operation_deleted)

            self.ui.connectBtn.hide()
            self.ui.openOperationsGb.show()
            # display connection status
            transport_layer = self.conn.sio.transport()
            self.ui.mscStatusLabel.setText(self.ui.tr(
                f"Status: connected to '{self.mscolab_server_url}' by transport layer '{transport_layer}'"))
            # display username beside useroptions toolbutton
            self.ui.usernameLabel.setText(f"{self.user['username']}")
            self.ui.usernameLabel.show()
            self.ui.userOptionsTb.show()
            self.fetch_gravatar()
            # enable add operation menu action
            self.ui.actionAddOperation.setEnabled(True)

            # Populate open operations list
            ops = self.add_operations_to_ui()
            # Show category list
            self.show_categories_to_ui(ops)

            self.ui.activeOperationDesc.setHidden(False)
            self.ui.actionChangeCategory.setEnabled(False)
            self.ui.actionChangeDescription.setEnabled(False)
            self.ui.actionDeleteOperation.setEnabled(False)
            self.ui.filterCategoryCb.setEnabled(True)
            self.ui.actionViewDescription.setEnabled(False)

            self.signal_login_mscolab.emit(self.mscolab_server_url, self.token)

    def fetch_gravatar(self, refresh=False):
        email_hash = hashlib.md5(bytes(self.email.encode('utf-8')).lower()).hexdigest()
        email_in_config = self.email in config_loader(dataset="gravatar_ids")
        gravatar_img_path = fs.path.join(constants.GRAVATAR_DIR_PATH, f"{email_hash}.png")
        config_fs = fs.open_fs(constants.MSUI_CONFIG_PATH)

        # refresh is used to fetch new gravatar associated with the email
        if refresh or email_in_config:
            # create directory to store cached gravatar images
            if not config_fs.exists("gravatars"):
                try:
                    config_fs.makedirs("gravatars")
                except fs.errors.CreateFailed:
                    logging.error('Creation of gravatar directory failed')
                    return
                except fs.opener.errors.UnsupportedProtocol:
                    logging.error('FS url not supported')
                    return

            # use cached image if refresh not requested
            if not refresh and email_in_config and \
                    config_fs.exists(fs.path.join("gravatars", f"{email_hash}.png")):
                self.set_gravatar(gravatar_img_path)
                return

            # fetch gravatar image
            gravatar_url = f"https://www.gravatar.com/avatar/{email_hash}.png?s=80&d=404"
            try:
                urllib.request.urlretrieve(gravatar_url, gravatar_img_path)
                img = Image.open(gravatar_img_path)
                img.save(gravatar_img_path)
            except urllib.error.HTTPError:
                if refresh:
                    show_popup(self.prof_diag, "Error", "Gravatar not found")
                return
            except urllib.error.URLError:
                if refresh:
                    show_popup(self.prof_diag, "Error", "Could not fetch Gravatar")
                return

        if refresh and not email_in_config:
            show_popup(
                self.prof_diag,
                "Information",
                "Please add your email to the gravatar_ids section in your "
                "msui_settings.json to automatically fetch your gravatar",
                icon=1, )

        self.set_gravatar(gravatar_img_path)

    def set_gravatar(self, gravatar=None):
        self.gravatar = gravatar
        pixmap = QtGui.QPixmap(self.gravatar)
        # check if pixmap has correct image
        if pixmap.isNull():
            user_name = self.user["username"]
            try:
                # find the first alphabet in the user name to set appropriate gravatar
                first_alphabet = user_name[user_name.find(next(filter(str.isalpha, user_name)))].lower()
            except StopIteration:
                # fallback to default gravatar logo if no alphabets found in the user name
                first_alphabet = "default"
            pixmap = QtGui.QPixmap(f":/gravatars/default-gravatars/{first_alphabet}.png")
            self.gravatar = None
        icon = QtGui.QIcon()
        icon.addPixmap(pixmap, QtGui.QIcon.Normal, QtGui.QIcon.Off)

        # set icon for user options toolbutton
        self.ui.userOptionsTb.setIcon(icon)

        # set icon for profile window
        if self.prof_diag is not None:
            self.profile_dialog.gravatarLabel.setPixmap(pixmap)

    def remove_gravatar(self):
        if self.gravatar is None:
            return

        # remove cached gravatar image if not found in config
        config_fs = fs.open_fs(constants.MSUI_CONFIG_PATH)
        if config_fs.exists("gravatars"):
            if fs.open_fs(constants.GRAVATAR_DIR_PATH).exists(fs.path.basename(self.gravatar)):
                fs.open_fs(constants.GRAVATAR_DIR_PATH).remove(fs.path.basename(self.gravatar))
                if self.email in config_loader(dataset="gravatar_ids"):
                    show_popup(
                        self.prof_diag,
                        "Information",
                        "Please remove your email from gravatar_ids section in your "
                        "msui_settings.json to not fetch gravatar automatically",
                        icon=1, )

        self.set_gravatar()

    def open_profile_window(self):
        def on_context_menu(point):
            self.gravatar_menu.exec_(self.profile_dialog.gravatarLabel.mapToGlobal(point))

        self.prof_diag = QtWidgets.QDialog()
        self.profile_dialog = ui_profile.Ui_ProfileWindow()
        self.profile_dialog.setupUi(self.prof_diag)
        self.profile_dialog.buttonBox.accepted.connect(lambda: self.prof_diag.close())
        self.profile_dialog.usernameLabel_2.setText(self.user['username'])
        self.profile_dialog.mscolabURLLabel_2.setText(self.mscolab_server_url)
        self.profile_dialog.emailLabel_2.setText(self.email)
        self.profile_dialog.deleteAccountBtn.clicked.connect(self.delete_account)

        # add context menu for right click on image
        self.gravatar_menu = QtWidgets.QMenu()
        self.gravatar_menu.addAction('Fetch Gravatar', lambda: self.fetch_gravatar(refresh=True))
        self.gravatar_menu.addAction('Remove Gravatar', lambda: self.remove_gravatar())
        self.profile_dialog.gravatarLabel.setContextMenuPolicy(QtCore.Qt.CustomContextMenu)
        self.profile_dialog.gravatarLabel.customContextMenuRequested.connect(on_context_menu)

        self.prof_diag.show()
        self.fetch_gravatar()

    def delete_account(self):
        # ToDo rename to delete_own_account
        if verify_user_token(self.mscolab_server_url, self.token):
            w = QtWidgets.QWidget()
            qm = QtWidgets.QMessageBox
            reply = qm.question(w, self.tr('Continue?'),
                                self.tr("You're about to delete your account. You cannot undo this operation!"),
                                qm.Yes, qm.No)
            if reply == QtWidgets.QMessageBox.No:
                return
            data = {
                "token": self.token
            }

            try:
                r = requests.post(self.mscolab_server_url + '/delete_user', data=data,
                                  timeout=tuple(config_loader(dataset="MSCOLAB_timeout")))
            except requests.exceptions.RequestException as e:
                logging.error(e)
                show_popup(self.ui, "Error", "Some error occurred! Please reconnect.")
                self.logout()
            else:
                if r.status_code == 200 and json.loads(r.text)["success"] is True:
                    self.logout()
        else:
            show_popup(self, "Error", "Your Connection is expired. New Login required!")
            self.logout()

    def add_operation_handler(self):
        if verify_user_token(self.mscolab_server_url, self.token):
            def check_and_enable_operation_accept():
                if (self.add_proj_dialog.path.text() != "" and
                        self.add_proj_dialog.description.toPlainText() != "" and
                        self.add_proj_dialog.category.text() != ""):
                    self.add_proj_dialog.buttonBox.button(QtWidgets.QDialogButtonBox.Ok).setEnabled(True)
                else:
                    self.add_proj_dialog.buttonBox.button(QtWidgets.QDialogButtonBox.Ok).setEnabled(False)

            def browse():
                type = self.add_proj_dialog.cb_ImportType.currentText()
                file_type = ["Flight track (*.ftml)"]
                if type != 'FTML':
                    file_type = [f"Flight track (*.{self.ui.import_plugins[type][1]})"]

                file_path = get_open_filename(
                    self.ui, "Open Flighttrack file", "", ';;'.join(file_type))
                if file_path is not None:
                    file_name = fs.path.basename(file_path)
                    if file_path.endswith('ftml'):
                        with open_fs(fs.path.dirname(file_path)) as file_dir:
                            file_content = file_dir.readtext(file_name)
                    else:
                        function = self.ui.import_plugins[type][0]
                        ft_name, waypoints = function(file_path)
                        model = ft.WaypointsTableModel(waypoints=waypoints)
                        xml_doc = model.get_xml_doc()
                        file_content = xml_doc.toprettyxml(indent="  ", newl="\n")
                    self.add_proj_dialog.f_content = file_content
                    self.add_proj_dialog.selectedFile.setText(file_name)

            self.proj_diag = QtWidgets.QDialog()
            self.add_proj_dialog = add_operation_ui.Ui_addOperationDialog()
            self.add_proj_dialog.setupUi(self.proj_diag)
            self.add_proj_dialog.f_content = None
            self.add_proj_dialog.buttonBox.accepted.connect(self.add_operation)
            self.add_proj_dialog.buttonBox.button(QtWidgets.QDialogButtonBox.Ok).setEnabled(False)
            self.add_proj_dialog.path.textChanged.connect(check_and_enable_operation_accept)
            self.add_proj_dialog.description.textChanged.connect(check_and_enable_operation_accept)
            self.add_proj_dialog.category.textChanged.connect(check_and_enable_operation_accept)
            self.add_proj_dialog.browse.clicked.connect(browse)
            self.add_proj_dialog.category.setText(config_loader(dataset="MSCOLAB_category"))

            # sets types from defined import menu
            import_menu = self.ui.menuImportFlightTrack
            for im_action in import_menu.actions():
                self.add_proj_dialog.cb_ImportType.addItem(im_action.text())
            self.proj_diag.show()
        else:
            show_popup(self.ui, "Error", "Your Connection is expired. New Login required!")
            self.logout()

    def add_operation(self):
        logging.debug("add_operation")
        path = self.add_proj_dialog.path.text()
        description = self.add_proj_dialog.description.toPlainText()
        category = self.add_proj_dialog.category.text()
        if not path:
            self.error_dialog = QtWidgets.QErrorMessage()
            self.error_dialog.showMessage('Path can\'t be empty')
            return
        elif not description:
            self.error_dialog = QtWidgets.QErrorMessage()
            self.error_dialog.showMessage('Description can\'t be empty')
            return
        # same regex as for path validation
        elif not re.match("^[a-zA-Z0-9_-]*$", category):
            self.error_dialog = QtWidgets.QErrorMessage()
            self.error_dialog.showMessage('Category can\'t contain spaces or special characters')
            return
        # regex checks if the whole path from beginning to end only contains alphanumerical characters or _ and -
        elif not re.match("^[a-zA-Z0-9_-]*$", path):
            self.error_dialog = QtWidgets.QErrorMessage()
            self.error_dialog.showMessage('Path can\'t contain spaces or special characters')
            return

        data = {
            "token": self.token,
            "path": path,
            "description": description,
            "category": category
        }
        if self.add_proj_dialog.f_content is not None:
            data["content"] = self.add_proj_dialog.f_content
        try:
            r = requests.post(f'{self.mscolab_server_url}/create_operation', data=data,
                              timeout=tuple(config_loader(dataset="MSCOLAB_timeout")))
        except requests.exceptions.RequestException as e:
            logging.error(e)
            show_popup(self.ui, "Error", "Some error occurred! Please reconnect.")
            self.logout()
        else:
            if r.text == "True":
                QtWidgets.QMessageBox.information(
                    self.ui,
                    "Creation successful",
                    "Your operation was created successfully.",
                )
                op_id = self.get_recent_op_id()
                self.new_op_id = op_id
                self.conn.handle_new_operation(op_id)
                self.signal_operation_added.emit(op_id, path)
            else:
                self.error_dialog = QtWidgets.QErrorMessage()
                self.error_dialog.showMessage('The path already exists')

    def get_recent_op_id(self):
        logging.debug('get_recent_op_id')
        if verify_user_token(self.mscolab_server_url, self.token):
            """
            get most recent operation's op_id
            """
            skip_archived = config_loader(dataset="MSCOLAB_skip_archived_operations")
            data = {
                "token": self.token,
                "skip_archived": skip_archived
            }
            r = requests.get(self.mscolab_server_url + '/operations', data=data)
            if r.text != "False":
                _json = json.loads(r.text)
                operations = _json["operations"]
                op_id = None
                if operations:
                    op_id = operations[-1]["op_id"]
                logging.debug("recent op_id %s", op_id)
                return op_id
            else:
                show_popup(self.ui, "Error", "Session expired, new login required")
        else:
            show_popup(self.ui, "Error", "Your Connection is expired. New Login required!")
            self.logout()

    def operation_options_handler(self):
        if self.sender() == self.ui.actionChat:
            self.open_chat_window()
        elif self.sender() == self.ui.actionVersionHistory:
            self.open_version_history_window()
        elif self.sender() == self.ui.actionManageUsers:
            self.open_admin_window()
        elif self.sender() == self.ui.actionDeleteOperation:
            self.handle_delete_operation()
        elif self.sender() == self.ui.actionLeaveOperation:
            self.handle_leave_operation()

    def open_chat_window(self):
        if verify_user_token(self.mscolab_server_url, self.token):
            if self.active_op_id is None:
                return

            if self.chat_window is not None:
                self.chat_window.activateWindow()
                return

            self.chat_window = mc.MSColabChatWindow(
                self.token,
                self.active_op_id,
                self.user,
                self.active_operation_name,
                self.access_level,
                self.conn,
                mscolab_server_url=self.mscolab_server_url,
            )
            self.chat_window.setAttribute(QtCore.Qt.WA_DeleteOnClose)
            self.chat_window.viewCloses.connect(self.close_chat_window)
            self.chat_window.reloadWindows.connect(self.reload_windows_slot)
            self.chat_window.show()
        else:
            show_popup(self.ui, "Error", "Your Connection is expired. New Login required!")
            self.logout()

    def close_chat_window(self):
        self.chat_window.close()
        self.chat_window = None

    def open_admin_window(self):
        if verify_user_token(self.mscolab_server_url, self.token):
            if self.active_op_id is None:
                return

            if self.admin_window is not None:
                self.admin_window.activateWindow()
                return

            operations = [operation for operation in self.operations if operation["active"] is True]

            self.admin_window = maw.MSColabAdminWindow(
                self.token,
                self.active_op_id,
                self.user,
                self.active_operation_name,
                operations,
                self.conn,
                mscolab_server_url=self.mscolab_server_url,
            )
            self.admin_window.setAttribute(QtCore.Qt.WA_DeleteOnClose)
            self.admin_window.viewCloses.connect(self.close_admin_window)
            self.admin_window.show()
        else:
            show_popup(self.ui, "Error", "Your Connection is expired. New Login required!")
            self.logout()

    def close_admin_window(self):
        self.admin_window.close()
        self.admin_window = None

    def open_version_history_window(self):
        if verify_user_token(self.mscolab_server_url, self.token):
            if self.active_op_id is None:
                return

            if self.version_window is not None:
                self.version_window.activateWindow()
                return

            self.version_window = mvh.MSColabVersionHistory(self.token, self.active_op_id, self.user,
                                                            self.active_operation_name, self.conn,
                                                            mscolab_server_url=self.mscolab_server_url)
            self.version_window.setAttribute(QtCore.Qt.WA_DeleteOnClose)
            self.version_window.viewCloses.connect(self.close_version_history_window)
            self.version_window.reloadWindows.connect(self.reload_windows_slot)
            self.version_window.show()
        else:
            show_popup(self.ui, "Error", "Your Connection is expired. New Login required!")
            self.logout()

    def close_version_history_window(self):
        self.version_window.close()
        self.version_window = None

    def update_views(self):
        """
        used on permission revoke to update waypoint model to defaults
        """
        locations = config_loader(dataset="new_flighttrack_template")
        initial_waypoints = [ft.Waypoint(location=locations[0]), ft.Waypoint(location=locations[1])]
        waypoints_model = ft.WaypointsTableModel(name="", waypoints=initial_waypoints)
        self.waypoints_model = waypoints_model
        self.reload_view_windows()

    def close_external_windows(self):
        if self.prof_diag is not None:
            self.prof_diag.close()
            self.prof_diag = None
        if self.chat_window is not None:
            self.chat_window.close()
            self.chat_window = None
        if self.admin_window is not None:
            self.admin_window.close()
            self.admin_window = None
        if self.version_window is not None:
            self.version_window.close()
            self.version_window = None

    def handle_delete_operation(self):
        logging.debug("handle_delete_operation")
        if verify_user_token(self.mscolab_server_url, self.token):
            entered_operation_name, ok = QtWidgets.QInputDialog.getText(
                self.ui,
                self.ui.tr("Delete Operation"),
                self.ui.tr(
                    f"You're about to delete the operation - '{self.active_operation_name}'. "
                    f"Enter the operation name to confirm: "
                ),
            )
            if ok:
                if entered_operation_name == self.active_operation_name:
                    data = {
                        "token": self.token,
                        "op_id": self.active_op_id
                    }
                    url = urljoin(self.mscolab_server_url, 'delete_operation')
                    try:
                        res = requests.post(url, data=data, timeout=tuple(config_loader(dataset="MSCOLAB_timeout")))
                    except requests.exceptions.RequestException as e:
                        logging.debug(e)
                        show_popup(self.ui, "Error", "Some error occurred! Please reconnect.")
                        self.logout()
                    else:
                        res.raise_for_status()
                        self.reload_operations()
                        self.signal_operation_removed.emit(self.active_op_id)
                        logging.debug("activate local")
                        if self.ui.listFlightTracks.count() == 0:
                            self.switch_to_local()
                        else:
                            self.ui.listFlightTracks.setCurrentRow(0)
                            self.ui.activate_selected_flight_track()
                else:
                    show_popup(self.ui, "Error", "Entered operation name did not match!")
        else:
            show_popup(self.ui, "Error", "Your Connection is expired. New Login required!")
            self.logout()

    def handle_leave_operation(self):
        logging.debug("handle_leave_operation")
        w = QtWidgets.QWidget()
        qm = QtWidgets.QMessageBox
        reply = qm.question(w, self.tr('Mission Support System'),
                            self.tr("Do you want to leave this operation?"),
                            qm.Yes, qm.No)
        if reply == QtWidgets.QMessageBox.Yes:
            if verify_user_token(self.mscolab_server_url, self.token):
                data = {
                    "token": self.token,
                    "op_id": self.active_op_id,
                    "selected_userids": json.dumps([self.user["id"]])
                }
                url = urljoin(self.mscolab_server_url, "delete_bulk_permissions")
                res = requests.post(url, data=data, timeout=tuple(config_loader(dataset="MSCOLAB_timeout")))
                if res.text != "False":
                    res = res.json()
                    if res["success"]:
                        for window in self.ui.get_active_views():
                            window.handle_force_close()
                        self.reload_operations()
                    else:
                        show_popup(self.ui, "Error", "Some error occurred! Could not leave operation.")
                else:
                    show_popup(self.ui, "Error", "Your Connection is expired. New Login required!")
                    self.logout()
            else:
                show_popup(self.ui, "Error", "Your Connection is expired. New Login required!")
                self.logout()

    def set_operation_desc_label(self, op_desc):
        self.active_operation_description = op_desc
        desc_count = len(str(self.active_operation_description))
        if desc_count < 95:
            self.ui.activeOperationDesc.setText(
                self.ui.tr(f"{self.active_operation_name}: {self.active_operation_description}"))
        else:
            self.ui.activeOperationDesc.setText(
                "Description is too long to show here, for long descriptions go "
                "to operations menu.")

    def change_category_handler(self):
        # only after login
        if verify_user_token(self.mscolab_server_url, self.token):
            entered_operation_category, ok = QtWidgets.QInputDialog.getText(
                self.ui,
                self.ui.tr(f"{self.active_operation_name} - Change Category"),
                self.ui.tr(
                    "You're about to change the operation category\n"
                    "Enter new operation category: "
                ),
                text=self.active_operation_category
            )
            if ok:
                data = {
                    "token": self.token,
                    "op_id": self.active_op_id,
                    "attribute": 'category',
                    "value": entered_operation_category
                }
                url = urljoin(self.mscolab_server_url, 'update_operation')
                r = requests.post(url, data=data, timeout=tuple(config_loader(dataset="MSCOLAB_timeout")))
                if r.text == "True":
                    self.active_operation_category = entered_operation_category
                    self.reload_operation_list()
<<<<<<< HEAD
                    self.error_dialog = QtWidgets.QErrorMessage()
                    self.error_dialog.showMessage("Category is updated successfully.")
=======
                    QtWidgets.QMessageBox.information(
                        self.ui,
                        "Update successful",
                        "Category is updated successfully.",
                    )
>>>>>>> 38cb1f08
                else:
                    show_popup(self.ui, "Error", "Your Connection is expired. New Login required!")
                    self.logout()
        else:
            show_popup(self.ui, "Error", "Your Connection is expired. New Login required!")
            self.logout()

    def change_description_handler(self):
        # only after login
        if verify_user_token(self.mscolab_server_url, self.token):
            entered_operation_desc, ok = QtWidgets.QInputDialog.getText(
                self.ui,
                self.ui.tr(f"{self.active_operation_name} - Change Description"),
                self.ui.tr(
                    "You're about to change the operation description\n"
                    "Enter new operation description: "
                ),
                text=self.active_operation_description
            )
            if ok:
                data = {
                    "token": self.token,
                    "op_id": self.active_op_id,
                    "attribute": 'description',
                    "value": entered_operation_desc
                }

                url = urljoin(self.mscolab_server_url, 'update_operation')
                r = requests.post(url, data=data, timeout=tuple(config_loader(dataset="MSCOLAB_timeout")))
                if r.text == "True":
                    # Update active operation description label
                    self.set_operation_desc_label(entered_operation_desc)

                    self.reload_operation_list()
                    QtWidgets.QMessageBox.information(
                        self.ui,
                        "Update successful",
                        "Description is updated successfully.",
                    )
                else:
                    show_popup(self.ui, "Error", "Your Connection is expired. New Login required!")
                    self.logout()
        else:
            show_popup(self.ui, "Error", "Your Connection is expired. New Login required!")
            self.logout()

    def rename_operation_handler(self):
        # only after login
        if verify_user_token(self.mscolab_server_url, self.token):
            entered_operation_name, ok = QtWidgets.QInputDialog.getText(
                self.ui,
                self.ui.tr("Rename Operation"),
                self.ui.tr(
                    f"You're about to rename the operation - '{self.active_operation_name}' "
                    f"Enter new operation name: "
                ),
                text=f"{self.active_operation_name}",
            )
            if ok:
                data = {
                    "token": self.token,
                    "op_id": self.active_op_id,
                    "attribute": 'path',
                    "value": entered_operation_name
                }
                url = urljoin(self.mscolab_server_url, 'update_operation')
                r = requests.post(url, data=data, timeout=tuple(config_loader(dataset="MSCOLAB_timeout")))
                if r.text == "True":
                    # Update active operation name
                    self.active_operation_name = entered_operation_name

                    # Update active operation description
                    self.set_operation_desc_label(self.active_operation_description)
                    self.reload_operation_list()
                    self.reload_windows_slot()
                    # Update other user's operation list
                    self.conn.signal_operation_list_updated.connect(self.reload_operation_list)

                    QtWidgets.QMessageBox.information(
                        self.ui,
                        "Rename successful",
                        "Operation is renamed successfully.",
                    )
                else:
                    show_popup(self.ui, "Error", "Your Connection is expired. New Login required!")
                    self.logout()
        else:
            show_popup(self.ui, "Error", "Your Connection is expired. New Login required!")
            self.logout()

    def handle_work_locally_toggle(self):
        if verify_user_token(self.mscolab_server_url, self.token):
            if self.ui.workLocallyCheckbox.isChecked():
                if self.version_window is not None:
                    self.version_window.close()
                self.create_local_operation_file()
                self.local_ftml_file = fs.path.combine(
                    self.data_dir,
                    fs.path.join(
                        "local_mscolab_data", self.user["username"],
                        self.active_operation_name, "mscolab_operation.ftml"),
                )
                self.ui.workingStatusLabel.setText(
                    self.ui.tr(
                        "Working Asynchronously.\nYour changes are only available to you. "
                        "Use the 'Server Options' drop-down menu below to Save to or Fetch from the server.")
                )
                self.ui.serverOptionsCb.show()
                self.reload_local_wp()
            else:
                self.local_ftml_file = None
                self.ui.workingStatusLabel.setText(
                    self.ui.tr(
                        "Working Online.\nAll your changes will be shared with everyone. "
                        "You can work on the operation asynchronously by checking the 'Work Asynchronously' box.")
                )
                self.ui.serverOptionsCb.hide()
                self.waypoints_model = None
                self.load_wps_from_server()
            self.show_operation_options()
            self.reload_view_windows()
        else:
            show_popup(self.ui, "Error", "Your Connection is expired. New Login required!")
            self.logout()

    def create_local_operation_file(self):
        with open_fs(self.data_dir) as mss_dir:
            rel_file_path = fs.path.join('local_mscolab_data', self.user['username'],
                                         self.active_operation_name, 'mscolab_operation.ftml')
            if mss_dir.exists(rel_file_path) is True:
                return
            mss_dir.makedirs(fs.path.dirname(rel_file_path))
            server_data = self.waypoints_model.get_xml_content()
            mss_dir.writetext(rel_file_path, server_data)

    def reload_local_wp(self):
        self.waypoints_model = ft.WaypointsTableModel(filename=self.local_ftml_file, data_dir=self.data_dir)
        self.waypoints_model.dataChanged.connect(self.handle_waypoints_changed)
        self.reload_view_windows()

    def operation_category_handler(self, update_operations=True):
        # only after_login
        if self.mscolab_server_url is not None:
            self.selected_category = self.ui.filterCategoryCb.currentText()
            if update_operations:
                self.add_operations_to_ui()
            if self.selected_category != "*ANY*":
                items = [self.ui.listOperationsMSC.item(i) for i in range(self.ui.listOperationsMSC.count())]
                row = 0
                for item in items:
                    if item.operation_category != self.selected_category:
                        self.ui.listOperationsMSC.takeItem(row)
                    else:
                        row += 1
            else:
                self.add_operations_to_ui()

    def server_options_handler(self, index):
        selected_option = self.ui.serverOptionsCb.currentText()
        self.ui.serverOptionsCb.blockSignals(True)
        self.ui.serverOptionsCb.setCurrentIndex(0)
        self.ui.serverOptionsCb.blockSignals(False)

        if selected_option == "Fetch From Server":
            self.fetch_wp_mscolab()
        elif selected_option == "Save To Server":
            self.save_wp_mscolab()

    def fetch_wp_mscolab(self):
        if verify_user_token(self.mscolab_server_url, self.token):
            server_xml = self.request_wps_from_server()
            server_waypoints_model = ft.WaypointsTableModel(xml_content=server_xml)
            self.merge_dialog = MscolabMergeWaypointsDialog(self.waypoints_model, server_waypoints_model, True, self.ui)
            self.merge_dialog.saveBtn.setDisabled(True)
            if self.merge_dialog.exec_():
                xml_content = self.merge_dialog.get_values()
                if xml_content is not None:
                    self.waypoints_model = ft.WaypointsTableModel(xml_content=xml_content)
                    self.waypoints_model.save_to_ftml(self.local_ftml_file)
                    self.waypoints_model.dataChanged.connect(self.handle_waypoints_changed)
                    self.reload_view_windows()
                    show_popup(self.ui, "Success", "New Waypoints Fetched To Local File!", icon=1)
            self.merge_dialog.close()
            self.merge_dialog = None
        else:
            show_popup(self.ui, "Error", "Your Connection is expired. New Login required!")
            self.logout()

    def save_wp_mscolab(self, comment=None):
        if verify_user_token(self.mscolab_server_url, self.token):
            server_xml = self.request_wps_from_server()
            server_waypoints_model = ft.WaypointsTableModel(xml_content=server_xml)
            self.merge_dialog = MscolabMergeWaypointsDialog(self.waypoints_model,
                                                            server_waypoints_model, parent=self.ui)
            self.merge_dialog.saveBtn.setDisabled(True)
            if self.merge_dialog.exec_():
                xml_content = self.merge_dialog.get_values()
                if xml_content is not None:
                    self.conn.save_file(self.token, self.active_op_id, xml_content, comment=comment)
                    self.waypoints_model = ft.WaypointsTableModel(xml_content=xml_content)
                    self.waypoints_model.save_to_ftml(self.local_ftml_file)
                    self.waypoints_model.dataChanged.connect(self.handle_waypoints_changed)
                    self.reload_view_windows()
                    show_popup(self.ui, "Success", "New Waypoints Saved To Server!", icon=1)
            self.merge_dialog.close()
            self.merge_dialog = None
        else:
            show_popup(self.ui, "Error", "Your Connection is expired. New Login required!")
            self.logout()

    def get_recent_operation(self):
        """
        get most recent operation
        """
        logging.debug('get_recent_operation')
        if verify_user_token(self.mscolab_server_url, self.token):
            data = {
                "token": self.token
            }
            r = requests.get(self.mscolab_server_url + '/operations', data=data,
                             timeout=tuple(config_loader(dataset="MSCOLAB_timeout")))
            if r.text != "False":
                _json = json.loads(r.text)
                operations = _json["operations"]
                recent_operation = None
                if operations:
                    recent_operation = operations[-1]
                return recent_operation
            else:
                show_popup(self.ui, "Error", "Session expired, new login required")
        else:
            show_popup(self.ui, "Error", "Your Connection is expired. New Login required!")
            self.logout()

    @QtCore.pyqtSlot()
    def reload_operation_list(self):
        if self.mscolab_server_url is not None:
            self.reload_operations()

    @QtCore.pyqtSlot(int)
    def reload_window(self, value):
        if self.active_op_id != value or self.ui.workLocallyCheckbox.isChecked():
            return
        self.reload_wps_from_server()

    @QtCore.pyqtSlot()
    def reload_windows_slot(self):
        self.reload_window(self.active_op_id)

    @QtCore.pyqtSlot(int, int)
    def render_new_permission(self, op_id, u_id):
        """
        op_id: operation id
        u_id: user id

        to render new permission if added
        """
        data = {
            'token': self.token
        }
        r = requests.get(self.mscolab_server_url + '/user', data=data,
                         timeout=tuple(config_loader(dataset="MSCOLAB_timeout")))
        if r.text != "False":
            _json = json.loads(r.text)
            if _json['user']['id'] == u_id:
                operation = self.get_recent_operation()
                operation_desc = f'{operation["path"]} - {operation["access_level"]}'
                widgetItem = QtWidgets.QListWidgetItem(operation_desc, parent=self.ui.listOperationsMSC)
                widgetItem.op_id = operation["op_id"]
                widgetItem.catgegory = operation["category"]
                widgetItem.operation_path = operation["path"]
                widgetItem.access_level = operation["access_level"]
                widgetItem.active_operation_description = operation["description"]
                self.ui.listOperationsMSC.addItem(widgetItem)
                self.signal_render_new_permission.emit(operation["op_id"], operation["path"])
            if self.chat_window is not None:
                self.chat_window.load_users()
        else:
            show_popup(self.ui, "Error", "Your Connection is expired. New Login required!")
            self.logout()

    @QtCore.pyqtSlot(int, int, str)
    def handle_update_permission(self, op_id, u_id, access_level):
        """
        op_id: operation id
        u_id: user id
        access_level: updated access level

        function updates existing permissions and related control availability
        """
        if u_id == self.user["id"]:
            # update table of operations
            operation_name = None
            for i in range(self.ui.listOperationsMSC.count()):
                item = self.ui.listOperationsMSC.item(i)
                if item.op_id == op_id:
                    operation_name = item.operation_path
                    item.access_level = access_level
                    item.setText(f'{operation_name} - {item.access_level}')
                    break
            if operation_name is not None:
                show_popup(self.ui, "Permission Updated",
                           f"Your access level to operation - {operation_name} was updated to {access_level}!", 1)
            if op_id != self.active_op_id:
                return

            self.access_level = access_level
            # Close mscolab windows based on new access_level and update their buttons
            self.show_operation_options()

            # update view window nav elements if open
            for window in self.ui.get_active_views():
                if self.access_level == "viewer":
                    window.disable_navbar_action_buttons()
                else:
                    window.enable_navbar_action_buttons()

        # update chat window if open
        if self.chat_window is not None:
            self.chat_window.load_users()

    def delete_operation_from_list(self, op_id):
        logging.debug('delete operation op_id: %s and active_id is: %s' % (op_id, self.active_op_id))
        if self.active_op_id == op_id:
            logging.debug('delete_operation_from_list doing: %s' % op_id)
            self.update_views()
            self.active_op_id = None
            self.access_level = None
            self.active_operation_name = None
            # self.ui.workingStatusLabel.setEnabled(False)
            self.close_external_windows()
            self.hide_operation_options()
            # reset operation_description label text
            self.ui.activeOperationDesc.setText("Select Operation to View Description.")

        # Update operation list
        remove_item = None
        for i in range(self.ui.listOperationsMSC.count()):
            item = self.ui.listOperationsMSC.item(i)
            if item.op_id == op_id:
                remove_item = item
                break
        if remove_item is not None:
            logging.debug("remove_item: %s", remove_item)
            self.ui.listOperationsMSC.takeItem(self.ui.listOperationsMSC.row(remove_item))
            return remove_item.operation_path

    @QtCore.pyqtSlot(int, int)
    def handle_revoke_permission(self, op_id, u_id):
        if u_id == self.user["id"]:
            operation_name = self.delete_operation_from_list(op_id)
            if operation_name is not None:
                show_popup(self.ui, "Permission Revoked",
                           f'Your access to operation - "{operation_name}" was revoked!', icon=1)
                # on import permissions revoked name can not taken from the operation list,
                # because we update the list first by reloading it.
                show_popup(self.ui, "Permission Revoked", "Access to an operation was revoked")
                self.signal_permission_revoked.emit(op_id)

            if self.active_op_id == op_id:
                self.ui.listFlightTracks.setCurrentRow(0)
                self.ui.activate_selected_flight_track()

    @QtCore.pyqtSlot(int)
    def handle_operation_deleted(self, op_id):
        logging.debug('handle_operation_deleted')
        old_operation_name = self.active_operation_name
        old_active_id = self.active_op_id
        operation_name = self.delete_operation_from_list(op_id)
        if op_id == old_active_id and operation_name is None:
            operation_name = old_operation_name
        show_popup(self.ui, "Success", f'Operation "{operation_name}" was deleted!', icon=1)

    def show_categories_to_ui(self, ops=None):
        """
        adds the list of operation categories to the UI
        """
        logging.debug('show_categories_to_ui')
        if verify_user_token(self.mscolab_server_url, self.token) or ops:
            if ops is not None:
                r = ops
            else:
                data = {
                    "token": self.token
                }
                r = requests.get(f'{self.mscolab_server_url}/operations', data=data,
                                 timeout=tuple(config_loader(dataset="MSCOLAB_timeout")))
            if r.text != "False":
                _json = json.loads(r.text)
                operations = _json["operations"]
                self.ui.filterCategoryCb.currentIndexChanged.disconnect(self.operation_category_handler)
                self.ui.filterCategoryCb.clear()
                categories = set(["*ANY*"])
                for operation in operations:
                    categories.add(operation["category"])
                categories.remove("*ANY*")
                categories = ["*ANY*"] + sorted(categories)
                category = config_loader(dataset="MSCOLAB_category")
                self.ui.filterCategoryCb.addItems(categories)
                if category in categories:
                    index = categories.index(category)
                    self.ui.filterCategoryCb.setCurrentIndex(index)
                self.operation_category_handler(update_operations=False)
                self.ui.filterCategoryCb.currentIndexChanged.connect(self.operation_category_handler)

    def add_operations_to_ui(self):
        logging.debug('add_operations_to_ui')
        r = None
        if verify_user_token(self.mscolab_server_url, self.token):
            skip_archived = config_loader(dataset="MSCOLAB_skip_archived_operations")
            data = {
                "token": self.token,
                "skip_archived": skip_archived
            }
            r = requests.get(f'{self.mscolab_server_url}/operations', data=data,
                             timeout=tuple(config_loader(dataset="MSCOLAB_timeout")))
            if r.text != "False":
                _json = json.loads(r.text)
                self.operations = _json["operations"]
                logging.debug("adding operations to ui")
                operations = sorted(self.operations, key=lambda k: k["path"].lower())
                self.ui.listOperationsMSC.clear()
                self.operation_archive_browser.listArchivedOperations.clear()
                new_operation = None
                active_operation = None
                for operation in operations:
                    operation_desc = f'{operation["path"]} - {operation["access_level"]}'
                    widgetItem = QtWidgets.QListWidgetItem(operation_desc)
                    widgetItem.active_operation_description = operation["description"]
                    widgetItem.op_id = operation["op_id"]
                    widgetItem.access_level = operation["access_level"]
                    widgetItem.operation_path = operation["path"]
                    widgetItem.operation_category = operation["category"]
                    try:
                        # compatibility to 7.x
                        # a newer server can distinguish older operations and move those into inactive state
                        widgetItem.active = operation["active"]
                    except KeyError:
                        widgetItem.active = True
                    if widgetItem.active:
                        self.ui.listOperationsMSC.addItem(widgetItem)
                        if widgetItem.op_id == self.active_op_id:
                            active_operation = widgetItem
                        if widgetItem.op_id == self.new_op_id:
                            new_operation = widgetItem
                    else:
                        self.operation_archive_browser.listArchivedOperations.addItem(widgetItem)
                if new_operation is not None:
                    logging.debug("%s %s %s", new_operation, self.new_op_id, self.active_op_id)
                    self.ui.listOperationsMSC.itemActivated.emit(new_operation)
                elif active_operation is not None:
                    logging.debug("%s %s %s", new_operation, self.new_op_id, self.active_op_id)
                    self.ui.listOperationsMSC.itemActivated.emit(active_operation)
                self.ui.listOperationsMSC.itemActivated.connect(self.set_active_op_id)
                self.new_op_id = None
            else:
                show_popup(self.ui, "Error", "Session expired, new login required")
                self.logout()
        else:
            show_popup(self.ui, "Error", "Your Connection is expired. New Login required!")
            self.logout()
        return r

    def show_operation_options_in_inactivated_state(self, access_level):
        self.ui.actionUnarchiveOperation.setEnabled(False)
        if access_level in ["creator", "admin"]:
            self.ui.actionUnarchiveOperation.setEnabled(True)

    def archive_operation(self):
        logging.debug("handle_archive_operation")
        if verify_user_token(self.mscolab_server_url, self.token):
            ret = QtWidgets.QMessageBox.warning(
                self.ui, self.tr("Mission Support System"),
                self.tr(f"Do you want to archive this operation '{self.active_operation_name}'?"),
                QtWidgets.QMessageBox.Yes | QtWidgets.QMessageBox.No,
                QtWidgets.QMessageBox.No)
            if ret == QtWidgets.QMessageBox.Yes:
                data = {
                    "token": self.token,
                    "op_id": self.active_op_id,
                    "days": 31,
                }
                url = urljoin(self.mscolab_server_url, 'set_last_used')
                try:
                    res = requests.post(url, data=data, timeout=tuple(config_loader(dataset="MSCOLAB_timeout")))
                except requests.exceptions.RequestException as e:
                    logging.debug(e)
                    show_popup(self.ui, "Error", "Some error occurred! Could not archive operation.")
                else:
                    res.raise_for_status()
                    self.reload_operations()
                    self.signal_operation_removed.emit(self.active_op_id)
                    logging.debug("activate local")
                    self.ui.listFlightTracks.setCurrentRow(0)
                    self.ui.activate_selected_flight_track()
        else:
            show_popup(self.ui, "Error", "Your Connection is expired. New Login required!")
            self.logout()

    def set_active_op_id(self, item):
        logging.debug('set_active_op_id %s %s %s', item, item.op_id, self.active_op_id)
        if verify_user_token(self.mscolab_server_url, self.token):
            if not self.ui.local_active:
                if item.op_id == self.active_op_id:
                    font = QtGui.QFont()
                    font.setBold(True)
                    item.setFont(font)
                    return

            # close all hanging window
            self.close_external_windows()
            self.hide_operation_options()

            # Turn off work locally toggle
            self.ui.workLocallyCheckbox.blockSignals(True)
            self.ui.workLocallyCheckbox.setChecked(False)
            self.ui.workLocallyCheckbox.blockSignals(False)

            # Disable Activate Operation Button
            # self.ui.actionUnarchiveOperation.setEnabled(False)

            # set last used date for operation
            data = {
                "token": self.token,
                "op_id": item.op_id,
            }
            requests.post(f'{self.mscolab_server_url}/set_last_used', data=data,
                          timeout=tuple(config_loader(dataset="MSCOLAB_timeout")))

            # set active_op_id here
            self.active_op_id = item.op_id
            self.access_level = item.access_level
            self.active_operation_name = item.operation_path
            self.active_operation_description = item.active_operation_description
            self.active_operation_category = item.operation_category
            self.waypoints_model = None

            self.signal_unarchive_operation.emit(self.active_op_id)

            self.inactive_op_id = None
            font = QtGui.QFont()
            for i in range(self.ui.listOperationsMSC.count()):
                self.ui.listOperationsMSC.item(i).setFont(font)
            font.setBold(False)

            # Set active operation description
            self.set_operation_desc_label(self.active_operation_description)
            # set active flightpath here
            self.load_wps_from_server()
            # display working status
            self.ui.workingStatusLabel.setText(
                self.ui.tr(
                    "Working Online.\nAll your changes will be shared with everyone. "
                    "You can work on the operation asynchronously by checking the 'Work Asynchronously' box.")
            )
            # self.ui.workingStatusLabel.show()
            # enable access level specific widgets
            self.show_operation_options()

            # change font style for selected
            font = QtGui.QFont()
            for i in range(self.ui.listOperationsMSC.count()):
                self.ui.listOperationsMSC.item(i).setFont(font)
            font.setBold(True)
            item.setFont(font)

            # set new waypoints model to open views
            for window in self.ui.get_active_views():
                window.setFlightTrackModel(self.waypoints_model)
                if self.access_level == "viewer":
                    window.disable_navbar_action_buttons()
                else:
                    window.enable_navbar_action_buttons()

            self.ui.switch_to_mscolab()
        else:
            if self.mscolab_server_url is not None:
                show_popup(self.ui, "Error", "Your Connection is expired. New Login required!")
                self.logout()

    def switch_to_local(self):
        logging.debug('switch_to_local')
        self.ui.local_active = True
        if self.active_op_id is not None:
            if verify_user_token(self.mscolab_server_url, self.token):
                # change font style for selected
                font = QtGui.QFont()

                for i in range(self.ui.listOperationsMSC.count()):
                    self.ui.listOperationsMSC.item(i).setFont(font)

                # close all hanging operation option windows
                self.close_external_windows()
                self.hide_operation_options()
                self.ui.menu_handler()
            else:
                show_popup(self.ui, "Error", "Your Connection is expired. New Login required!")
                self.logout()

    def show_operation_options(self):
        self.ui.actionChat.setEnabled(False)
        self.ui.actionVersionHistory.setEnabled(False)
        self.ui.actionManageUsers.setEnabled(False)
        self.ui.actionRenameOperation.setEnabled(False)
        self.ui.actionLeaveOperation.setEnabled(True)
        self.ui.actionDeleteOperation.setEnabled(False)
        self.ui.actionChangeCategory.setEnabled(False)
        self.ui.actionChangeDescription.setEnabled(False)
        self.ui.actionArchiveOperation.setEnabled(False)
        self.ui.actionViewDescription.setEnabled(True)
        self.ui.menuProperties.setEnabled(True)

        if self.access_level == "viewer":
            self.ui.menuImportFlightTrack.setEnabled(False)
            return

        if self.access_level in ["creator", "admin", "collaborator"]:
            if self.ui.workLocallyCheckbox.isChecked():
                self.ui.actionChat.setEnabled(True)
            else:
                self.ui.actionChat.setEnabled(True)
                self.ui.actionVersionHistory.setEnabled(True)
            self.ui.workLocallyCheckbox.setEnabled(True)
        else:
            if self.version_window is not None:
                self.version_window.close()
            if self.chat_window is not None:
                self.chat_window.close()
            self.ui.workLocallyCheckbox.setEnabled(False)
            self.ui.serverOptionsCb.hide()

        if self.access_level in ["creator", "admin"]:
            self.ui.actionManageUsers.setEnabled(True)
            self.ui.actionChangeCategory.setEnabled(True)
            self.ui.actionChangeDescription.setEnabled(True)
            self.ui.filterCategoryCb.setEnabled(True)
            self.ui.actionRenameOperation.setEnabled(True)
        else:
            if self.admin_window is not None:
                self.admin_window.close()

        if self.access_level in ["creator"]:
            self.ui.actionDeleteOperation.setEnabled(True)
            self.ui.actionLeaveOperation.setEnabled(False)
            self.ui.actionArchiveOperation.setEnabled(True)

        self.ui.menuImportFlightTrack.setEnabled(True)

    def hide_operation_options(self):
        self.ui.actionChat.setEnabled(False)
        self.ui.actionVersionHistory.setEnabled(False)
        self.ui.actionManageUsers.setEnabled(False)
        self.ui.actionViewDescription.setEnabled(False)
        self.ui.actionLeaveOperation.setEnabled(False)
        self.ui.actionRenameOperation.setEnabled(False)
        self.ui.actionArchiveOperation.setEnabled(False)
        self.ui.actionChangeCategory.setEnabled(False)
        self.ui.actionChangeDescription.setEnabled(False)
        self.ui.actionDeleteOperation.setEnabled(False)
        self.ui.workLocallyCheckbox.setEnabled(False)
        self.ui.menuProperties.setEnabled(False)
        self.ui.serverOptionsCb.hide()
        # change working status label
        self.ui.workingStatusLabel.setText(self.ui.tr("\n\nNo Operation Selected"))

    def request_wps_from_server(self):
        if verify_user_token(self.mscolab_server_url, self.token):
            data = {
                "token": self.token,
                "op_id": self.active_op_id
            }
            r = requests.get(self.mscolab_server_url + '/get_operation_by_id', data=data)
            if r.text != "False":
                xml_content = json.loads(r.text)["content"]
                return xml_content
            else:
                show_popup(self.ui, "Error", "Session expired, new login required")
        else:
            show_popup(self.ui, "Error", "Your Connection is expired. New Login required!")
            self.logout()

    def load_wps_from_server(self):
        if self.ui.workLocallyCheckbox.isChecked():
            return
        xml_content = self.request_wps_from_server()
        if xml_content is not None:
            self.waypoints_model = ft.WaypointsTableModel(xml_content=xml_content)
            self.waypoints_model.name = self.active_operation_name
            self.waypoints_model.dataChanged.connect(self.handle_waypoints_changed)

    def reload_operations(self):
        ops = self.add_operations_to_ui()
        selected_category = self.ui.filterCategoryCb.currentText()
        self.show_categories_to_ui(ops)
        index = self.ui.filterCategoryCb.findText(selected_category, QtCore.Qt.MatchFixedString)
        if index >= 0:
            self.ui.filterCategoryCb.setCurrentIndex(index)

    def reload_wps_from_server(self):
        if self.active_op_id is None:
            return
        self.load_wps_from_server()
        self.reload_view_windows()

    def handle_waypoints_changed(self):
        logging.debug("handle_waypoints_changed")
        if verify_user_token(self.mscolab_server_url, self.token):
            if self.ui.workLocallyCheckbox.isChecked():
                self.waypoints_model.save_to_ftml(self.local_ftml_file)
            else:
                xml_content = self.waypoints_model.get_xml_content()
                self.conn.save_file(self.token, self.active_op_id, xml_content, comment=None)
        else:
            show_popup(self.ui, "Error", "Your Connection is expired. New Login required!")
            self.logout()

    def reload_view_windows(self):
        logging.debug("reload_view_windows")
        if self.ui.local_active:
            return

        for window in self.ui.get_active_views():
            window.setFlightTrackModel(self.waypoints_model)
            if hasattr(window, 'mpl'):
                if window.name in ("Top View", "Table View"):
                    # Make Roundtrip Button
                    window.btRoundtrip.setEnabled(window.is_roundtrip_possible())
                try:
                    window.mpl.canvas.waypoints_interactor.redraw_figure()
                except AttributeError as err:
                    logging.error("%s" % err)

    def handle_import_msc(self, file_path, extension, function, pickertype):
        logging.debug("handle_import_msc")
        if verify_user_token(self.mscolab_server_url, self.token):
            if self.active_op_id is None:
                return
            if file_path is None:
                return
            dir_path, file_name = fs.path.split(file_path)
            file_name = fs.path.basename(file_path)
            name, file_ext = fs.path.splitext(file_name)
            if function is None:
                with open_fs(dir_path) as file_dir:
                    xml_content = file_dir.readtext(file_name)
                try:
                    model = ft.WaypointsTableModel(xml_content=xml_content)
                except SyntaxError:
                    show_popup(self.ui, "Import Failed", f"The file - {file_name}, does not contain valid XML")
                    return
            else:
                # _function = self.ui.import_plugins[file_ext[1:]]
                _, new_waypoints = function(file_path)
                model = ft.WaypointsTableModel(waypoints=new_waypoints)
                xml_doc = self.waypoints_model.get_xml_doc()
                xml_content = xml_doc.toprettyxml(indent="  ", newl="\n")
            self.waypoints_model.dataChanged.disconnect(self.handle_waypoints_changed)
            self.waypoints_model = model
            self.handle_waypoints_changed()
            self.waypoints_model.dataChanged.connect(self.handle_waypoints_changed)
            self.reload_view_windows()
            show_popup(self.ui, "Import Success", f"The file - {file_name}, was imported successfully!", 1)
        else:
            show_popup(self.ui, "Error", "Your Connection is expired. New Login required!")
            self.logout()

    def handle_export_msc(self, extension, function, pickertype):
        logging.debug("handle_export_msc")
        if verify_user_token(self.mscolab_server_url, self.token):
            if self.active_op_id is None:
                return

            # Setting default filename path for filedialogue
            default_filename = f'{self.active_operation_name}.{extension}'
            file_name = get_save_filename(
                self.ui, "Export From Server",
                default_filename, f"Flight track (*.{extension})",
                pickertype=pickertype)
            if file_name is None:
                return
            if function is None:
                xml_doc = self.waypoints_model.get_xml_doc()
                dir_path, file_name = fs.path.split(file_name)
                with open_fs(dir_path).open(file_name, 'w') as file:
                    xml_doc.writexml(file, indent="  ", addindent="  ", newl="\n", encoding="utf-8")
            else:
                name = fs.path.basename(file_name)
                function(file_name, name, self.waypoints_model.waypoints)
                show_popup(self.ui, "Export Success", f"The file - {file_name}, was exported successfully!", 1)
        else:
            show_popup(self.ui, "Error", "Your Connection is expired. New Login required!")
            self.logout()

    def listFlighttrack_itemDoubleClicked(self):
        logging.debug("listFlighttrack_itemDoubleClicked")
        self.ui.activeOperationDesc.setText("Select Operation to View Description.")
        self.signal_listFlighttrack_doubleClicked.emit()

    def logout(self):
        if self.mscolab_server_url is None:
            return
        self.ui.local_active = True
        self.ui.menu_handler()

        # disconnect socket
        if self.conn is not None:
            self.conn.disconnect()
            self.conn = None

        # close all hanging window
        self.close_external_windows()
        self.hide_operation_options()
        # delete token and show login widget-items
        self.token = None
        # delete active-operation-id
        self.active_op_id = None
        # delete active access_level
        self.access_level = None
        # delete active operation_name
        self.active_operation_name = None
        # delete local file name
        self.local_ftml_file = None
        # clear operation listing
        self.ui.listOperationsMSC.clear()
        # clear inactive operation listing
        self.operation_archive_browser.listArchivedOperations.clear()
        # clear mscolab url
        self.mscolab_server_url = None
        # clear operations list here
        self.ui.mscStatusLabel.setText(self.ui.tr("status: disconnected"))
        self.ui.usernameLabel.hide()
        self.ui.userOptionsTb.hide()
        self.ui.connectBtn.show()
        self.ui.openOperationsGb.hide()
        self.ui.actionAddOperation.setEnabled(False)
        # hide operation description
        self.ui.activeOperationDesc.setHidden(True)
        # reset description label text
        self.ui.activeOperationDesc.setText(self.ui.tr("Select Operation to View Description."))
        # set usernameLabel back to default
        self.ui.usernameLabel.setText("User")
        # Turn off work locally toggle
        self.ui.workLocallyCheckbox.blockSignals(True)
        self.ui.workLocallyCheckbox.setChecked(False)
        self.ui.workLocallyCheckbox.blockSignals(False)

        # remove temporary gravatar image
        config_fs = fs.open_fs(constants.MSUI_CONFIG_PATH)
        if config_fs.exists("gravatars") and self.gravatar is not None:
            if self.email not in config_loader(dataset="gravatar_ids") and \
                    fs.open_fs(constants.GRAVATAR_DIR_PATH).exists(fs.path.basename(self.gravatar)):
                fs.open_fs(constants.GRAVATAR_DIR_PATH).remove(fs.path.basename(self.gravatar))
        # clear gravatar image path
        self.gravatar = None
        # clear user email
        self.email = None

        # disable category change selector
        self.ui.filterCategoryCb.setEnabled(False)
        self.signal_logout_mscolab.emit()

        self.operation_archive_browser.hide()

        # activate first local flighttrack after logging out
        self.ui.listFlightTracks.setCurrentRow(0)
        self.ui.activate_selected_flight_track()


class MscolabMergeWaypointsDialog(QtWidgets.QDialog, merge_wp_ui.Ui_MergeWaypointsDialog):
    def __init__(self, local_waypoints_model, server_waypoints_model, fetch=False, parent=None):
        super().__init__(parent)
        self.setupUi(self)

        self.local_waypoints_model = local_waypoints_model
        self.server_waypoints_model = server_waypoints_model
        self.merge_waypoints_model = ft.WaypointsTableModel()
        self.localWaypointsTable.setModel(self.local_waypoints_model)
        self.serverWaypointsTable.setModel(self.server_waypoints_model)
        self.mergedWaypointsTable.setModel(self.merge_waypoints_model)
        self.mergedWaypointsTable.dropEvent = types.MethodType(dropEvent, self.mergedWaypointsTable)
        self.mergedWaypointsTable.dragEnterEvent = types.MethodType(dragEnterEvent, self.mergedWaypointsTable)

        self.xml_content = None
        self.local_waypoints_dict = {}
        self.server_waypoints_dict = {}
        self.merge_waypoints_list = []

        # Event Listeners
        self.overwriteBtn.clicked.connect(lambda: self.save_waypoints(self.local_waypoints_model))
        self.keepServerBtn.clicked.connect(lambda: self.save_waypoints(self.server_waypoints_model))
        self.saveBtn.clicked.connect(lambda: self.save_waypoints(self.merge_waypoints_model))
        self.localWaypointsTable.selectionModel().selectionChanged.connect(
            lambda selected, deselected:
            self.handle_selection(selected, deselected, self.local_waypoints_model, self.local_waypoints_dict)
        )
        self.serverWaypointsTable.selectionModel().selectionChanged.connect(
            lambda selected, deselected:
            self.handle_selection(selected, deselected, self.server_waypoints_model, self.server_waypoints_dict)
        )

        if fetch is True:
            self.setWindowTitle(self.tr("Fetch Waypoints From Server"))
            btn_size_policy = self.overwriteBtn.sizePolicy()
            btn_size_policy.setRetainSizeWhenHidden(True)
            self.overwriteBtn.setSizePolicy(btn_size_policy)
            self.overwriteBtn.setVisible(False)
            self.saveBtn.setText(self.tr("Save Waypoints To Local File"))

    def handle_selection(self, selected, deselected, wp_model, wp_dict):
        len_selected = len(selected.indexes())
        len_deselected = len(deselected.indexes())
        columns = self.localWaypointsTable.model().columnCount()

        for index in range(0, len_selected, columns):
            row = selected.indexes()[index].row()
            waypoint = wp_model.waypoint_data(row)
            wp_dict[row] = waypoint
            self.merge_waypoints_list.append(waypoint)

        for index in range(0, len_deselected, columns):
            row = deselected.indexes()[index].row()
            delete_waypoint = wp_dict[row]
            self.merge_waypoints_list.remove(delete_waypoint)
        if len(self.merge_waypoints_list) > 1:
            self.saveBtn.setDisabled(False)
        else:
            self.saveBtn.setDisabled(True)
        self.merge_waypoints_model = ft.WaypointsTableModel(waypoints=self.merge_waypoints_list)
        self.mergedWaypointsTable.setModel(self.merge_waypoints_model)

    def save_waypoints(self, waypoints_model):
        if waypoints_model.rowCount() == 0:
            return
        self.xml_content = waypoints_model.get_xml_content()
        self.accept()

    def get_values(self):
        return self.xml_content


class MscolabHelpDialog(QtWidgets.QDialog, msc_help_dialog.Ui_mscolabHelpDialog):

    def __init__(self, parent=None):
        super().__init__(parent)
        self.setupUi(self)
        self.okayBtn.clicked.connect(lambda: self.close())<|MERGE_RESOLUTION|>--- conflicted
+++ resolved
@@ -1140,16 +1140,11 @@
                 if r.text == "True":
                     self.active_operation_category = entered_operation_category
                     self.reload_operation_list()
-<<<<<<< HEAD
-                    self.error_dialog = QtWidgets.QErrorMessage()
-                    self.error_dialog.showMessage("Category is updated successfully.")
-=======
                     QtWidgets.QMessageBox.information(
                         self.ui,
                         "Update successful",
                         "Category is updated successfully.",
                     )
->>>>>>> 38cb1f08
                 else:
                     show_popup(self.ui, "Error", "Your Connection is expired. New Login required!")
                     self.logout()
