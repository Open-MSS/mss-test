--- conflicted
+++ resolved
@@ -1514,12 +1514,9 @@
         self.ui.actionManageUsers.setEnabled(False)
         self.ui.menuProperties.setEnabled(True)
         self.ui.actionRenameOperation.setEnabled(False)
-<<<<<<< HEAD
         self.ui.actionLeaveOperation.setEnabled(True)
-=======
         self.ui.actionDeleteOperation.setEnabled(False)
         self.ui.actionUpdateOperationDesc.setEnabled(False)
->>>>>>> 434feca8
         if self.access_level == "viewer":
             self.ui.menuImportFlightTrack.setEnabled(False)
             return
