--- conflicted
+++ resolved
@@ -58,11 +58,7 @@
 from mslib.msui.mscolab_exceptions import MSColabConnectionError
 
 from PyQt5 import QtCore, QtGui, QtWidgets
-<<<<<<< HEAD
-from PyQt5.QtWidgets import QFileDialog, QMessageBox
-=======
 from PyQt5.QtWidgets import QDialog, QFileDialog, QMessageBox
->>>>>>> 54854e1c
 from PyQt5.QtGui import QPixmap
 
 from mslib.utils.auth import get_password_from_keyring, save_password_to_keyring
@@ -763,19 +759,6 @@
         self.ui.userOptionsTb.setIcon(icon)
 
     def fetch_profile_image(self, refresh=False):
-<<<<<<< HEAD
-        # Display custom profile picture if exists
-        url = urljoin(self.mscolab_server_url, 'fetch_profile_image')
-        data = {
-            "user_id": str(self.user["id"]),
-            "token": self.token
-        }
-        response = requests.get(url, data=data)
-        if response.status_code == 200:
-            self.set_profile_pixmap(response.content)
-        else:
-            self.fetch_gravatar(refresh)
-=======
         try:
             response = self.conn.request_get(
                 "fetch_profile_image", {"user_id": str(self.user["id"])})
@@ -783,7 +766,6 @@
             self.fetch_gravatar(refresh)
         else:
             self.set_profile_pixmap(response.content)
->>>>>>> 54854e1c
 
     def fetch_gravatar(self, refresh):
         # Display default gravatar if custom profile image is not set
@@ -903,10 +885,7 @@
         self.prof_diag.show()
         self.fetch_profile_image()
 
-<<<<<<< HEAD
-=======
-    @verify_user_token
->>>>>>> 54854e1c
+    @verify_user_token
     def upload_image(self):
         file_name, _ = QFileDialog.getOpenFileName(self.prof_diag, "Open Image", "",
                                                    "Image (*.png *.gif *.jpg *.jpeg *.bpm)")
@@ -917,11 +896,7 @@
             try:
                 # Resize the image and set profile image pixmap
                 image = Image.open(file_name)
-<<<<<<< HEAD
-                image = image.resize((64, 64), Image.ANTIALIAS)
-=======
                 image = image.resize((64, 64), Image.LANCZOS)
->>>>>>> 54854e1c
                 img_byte_arr = io.BytesIO()
                 image.save(img_byte_arr, format=file_format)
                 img_byte_arr.seek(0)
@@ -930,20 +905,10 @@
                 # Prepare the file data for upload
                 try:
                     img_byte_arr.seek(0)  # Reset buffer position
-<<<<<<< HEAD
-                    files = {'image': (os.path.basename(file_name), img_byte_arr, mime_type)}
-                    data = {
-                        "user_id": str(self.user["id"]),
-                        "token": self.token
-                    }
-                    url = urljoin(self.mscolab_server_url, 'upload_profile_image')
-                    response = requests.post(url, files=files, data=data)
-=======
                     response = self.conn.request_post(
                         "upload_profile_image",
                         {"user_id": str(self.user["id"])},
                         {'image': (os.path.basename(file_name), img_byte_arr, mime_type)})
->>>>>>> 54854e1c
 
                     # Check response status
                     if response.status_code == 200:
@@ -951,19 +916,6 @@
                         self.fetch_profile_image(refresh=True)
                     else:
                         QMessageBox.critical(self.prof_diag, "Error", f"Failed to upload image: {response.text}")
-<<<<<<< HEAD
-
-                except requests.exceptions.RequestException as e:
-                    QMessageBox.critical(self.prof_diag, "Error", f"Error occurred: {e}")
-
-            except UnidentifiedImageError as e:
-                QMessageBox.critical(self.prof_diag, "Error",
-                                     f'Cannot identify image file. Please check the file format. Error : {e}')
-            except OSError as e:
-                QMessageBox.critical(self.prof_diag, "Error",
-                                     f'Cannot identify image file. Please check the file format. Error: {e}')
-=======
->>>>>>> 54854e1c
 
                 except requests.exceptions.RequestException as e:
                     QMessageBox.critical(self.prof_diag, "Error", f"Error occurred: {e}")
@@ -1762,37 +1714,6 @@
     @verify_user_token
     def archive_operation(self, _):
         logging.debug("handle_archive_operation")
-<<<<<<< HEAD
-        if verify_user_token(self.mscolab_server_url, self.token):
-            ret = QtWidgets.QMessageBox.warning(
-                self.ui, self.tr("Mission Support System"),
-                self.tr(f"Do you want to archive this operation '{self.active_operation_name}'?"),
-                QtWidgets.QMessageBox.Yes | QtWidgets.QMessageBox.No,
-                QtWidgets.QMessageBox.No)
-            if ret == QtWidgets.QMessageBox.Yes:
-                data = {
-                    "token": self.token,
-                    "op_id": self.active_op_id,
-                    # when a user archives an operation we set the max “natural” integer in days
-                    "days": sys.maxsize,
-                }
-                url = urljoin(self.mscolab_server_url, 'set_last_used')
-                try:
-                    res = requests.post(url, data=data, timeout=tuple(config_loader(dataset="MSCOLAB_timeout")))
-                except requests.exceptions.RequestException as e:
-                    logging.debug(e)
-                    show_popup(self.ui, "Error", "Some error occurred! Could not archive operation.")
-                else:
-                    res.raise_for_status()
-                    self.reload_operations()
-                    self.signal_operation_removed.emit(self.active_op_id)
-                    logging.debug("activate local")
-                    self.ui.listFlightTracks.setCurrentRow(0)
-                    self.ui.activate_selected_flight_track()
-        else:
-            show_popup(self.ui, "Error", "Your Connection is expired. New Login required!")
-            self.logout()
-=======
         ret = QMessageBox.warning(
             self.ui, self.tr("Mission Support System"),
             self.tr(f"Do you want to archive this operation '{self.active_operation_name}'?"),
@@ -1811,7 +1732,6 @@
             self.signal_operation_removed.emit(self.active_op_id)
             logging.debug("activate local")
             self._activate_first_local_flighttrack()
->>>>>>> 54854e1c
 
     @verify_user_token
     def set_active_op_id(self, item):
@@ -2145,20 +2065,14 @@
 
         self.operation_archive_browser.hide()
 
-<<<<<<< HEAD
-=======
         # reset profile image pixmap
->>>>>>> 54854e1c
         if hasattr(self, 'profile_dialog'):
             del self.profile_dialog
             self.profile_dialog = None
 
-<<<<<<< HEAD
-=======
         # reset the user count label to 0
         self.ui.userCountLabel.setText("Active Users: 0")
 
->>>>>>> 54854e1c
         # activate first local flighttrack after logging out
         self._activate_first_local_flighttrack()
 
