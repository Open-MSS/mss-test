# -*- coding: utf-8 -*-
"""

    mslib.msui.mscolab
    ~~~~~~~~~~~~~~~~~~~~~~~~~

    Window to display authentication and operation details for mscolab


    To better understand of the code, look at the 'ships' example from
    chapter 14/16 of 'Rapid GUI Programming with Python and Qt: The
    Definitive Guide to PyQt Programming' (Mark Summerfield).

    This file is part of mss.

    :copyright: Copyright 2019- Shivashis Padhi
    :license: APACHE-2.0, see LICENSE for details.

    Licensed under the Apache License, Version 2.0 (the "License");
    you may not use this file except in compliance with the License.
    You may obtain a copy of the License at

       http://www.apache.org/licenses/LICENSE-2.0

    Unless required by applicable law or agreed to in writing, software
    distributed under the License is distributed on an "AS IS" BASIS,
    WITHOUT WARRANTIES OR CONDITIONS OF ANY KIND, either express or implied.
    See the License for the specific language governing permissions and
    limitations under the License.
"""
import os
import sys
import json
import hashlib
import logging
import types
import fs
import requests
import re
import urllib.request
from fs import open_fs
from PIL import Image
from werkzeug.urls import url_join

from mslib.msui import flighttrack as ft
from mslib.msui import mscolab_operation as mp
from mslib.msui import mscolab_admin_window as maw
from mslib.msui import mscolab_version_history as mvh
from mslib.msui import socket_control as sc

from PyQt5 import QtCore, QtGui, QtWidgets
from mslib.msui.mss_qt import get_open_filename, get_save_filename, dropEvent, dragEnterEvent, show_popup
from mslib.msui.mss_qt import ui_mscolab_help_dialog as msc_help_dialog
from mslib.msui.mss_qt import ui_add_operation_dialog as add_operation_ui
from mslib.msui.mss_qt import ui_mscolab_merge_waypoints_dialog as merge_wp_ui
from mslib.msui.mss_qt import ui_mscolab_connect_dialog as ui_conn
from mslib.msui.mss_qt import ui_mscolab_profile_dialog as ui_profile
from mslib.msui import constants
from mslib.utils.config import config_loader, load_settings_qsettings, save_settings_qsettings


class MSColab_ConnectDialog(QtWidgets.QDialog, ui_conn.Ui_MSColabConnectDialog):
    """MSColab connect window class. Provides user interface elements to connect/disconnect,
       login, add new user to an MSColab Server. Also implements HTTP Server Authentication prompt.
    """

    def __init__(self, parent=None, mscolab=None):
        """
        Arguments:
        parent -- Qt widget that is parent to this widget.
        """
        super(MSColab_ConnectDialog, self).__init__(parent)
        self.setupUi(self)
        self.parent = parent
        self.mscolab = mscolab

        # initialize server url as none
        self.mscolab_server_url = None

        self.setFixedSize(self.size())
        self.stackedWidget.setCurrentWidget(self.loginPage)

        # disable widgets in login frame
        self.loginEmailLe.setEnabled(False)
        self.loginPasswordLe.setEnabled(False)
        self.loginBtn.setEnabled(False)
        self.addUserBtn.setEnabled(False)

        # add urls from settings to the combobox
        self.add_mscolab_urls()

        # connect login, adduser, connect buttons
        self.connectBtn.clicked.connect(self.connect_handler)
        self.loginBtn.clicked.connect(self.login_handler)
        self.addUserBtn.clicked.connect(lambda: self.stackedWidget.setCurrentWidget(self.newuserPage))

        # enable login button only if email and password are entered
        self.loginEmailLe.textChanged[str].connect(self.enable_login_btn)
        self.loginPasswordLe.textChanged[str].connect(self.enable_login_btn)

        # connect new user dialogbutton
        self.newUserBb.accepted.connect(self.new_user_handler)
        self.newUserBb.rejected.connect(lambda: self.stackedWidget.setCurrentWidget(self.loginPage))

        # connecting slot to clear all input widgets while switching tabs
        self.stackedWidget.currentChanged.connect(self.page_switched)

        # fill value of mscolab url if found in QSettings storage
        self.settings = load_settings_qsettings('mscolab', default_settings={'auth': {}, 'server_settings': {}})

    def page_switched(self, index):
        # clear all text in all input
        self.loginEmailLe.setText("")
        self.loginPasswordLe.setText("")

        self.newUsernameLe.setText("")
        self.newEmailLe.setText("")
        self.newPasswordLe.setText("")
        self.newConfirmPasswordLe.setText("")

        self.httpUsernameLe.setText("")
        self.httpPasswordLe.setText("")

        if index == 2:
            self.connectBtn.setEnabled(False)
        else:
            self.connectBtn.setEnabled(True)

    def set_status(self, _type="Error", msg=""):
        if _type == "Error":
            msg = "⚠ " + msg
            self.statusLabel.setStyleSheet("color: red;")
        elif _type == "Success":
            self.statusLabel.setStyleSheet("color: green;")
            msg = "✓ " + msg
        else:
            self.statusLabel.setStyleSheet("")
            msg = "ⓘ  " + msg
        self.statusLabel.setText(msg)
        QtWidgets.QApplication.processEvents()

    def add_mscolab_urls(self):
        url_list = config_loader(dataset="default_MSCOLAB")
        combo_box_urls = [self.urlCb.itemText(_i) for _i in range(self.urlCb.count())]
        for url in (_url for _url in url_list if _url not in combo_box_urls):
            self.urlCb.addItem(url)

    def enable_login_btn(self):
        self.loginBtn.setEnabled(self.loginEmailLe.text() != "" and self.loginPasswordLe.text() != "")

    def connect_handler(self):
        try:
            url = str(self.urlCb.currentText())
            r = requests.get(url_join(url, 'status'))
            if r.text == "Mscolab server":
                self.set_status("Success", "Successfully connected to MSColab Server")
                # disable url input
                self.urlCb.setEnabled(False)

                # enable/disable appropriate widgets in login frame
                self.loginBtn.setEnabled(False)
                self.addUserBtn.setEnabled(True)
                self.loginEmailLe.setEnabled(True)
                self.loginPasswordLe.setEnabled(True)

                self.mscolab_server_url = url
                # delete mscolab http_auth settings for the url
                if self.mscolab_server_url in self.settings["auth"].keys():
                    del self.settings["auth"][self.mscolab_server_url]

                if self.mscolab_server_url not in self.settings["server_settings"].keys():
                    self.settings["server_settings"].update({self.mscolab_server_url: {}})
                save_settings_qsettings('mscolab', self.settings)

                # Fill Email and Password fields from config
                self.loginEmailLe.setText(config_loader(dataset="MSCOLAB_mailid"))
                self.loginPasswordLe.setText(config_loader(dataset="MSCOLAB_password"))
                self.enable_login_btn()

                # Change connect button text and connect disconnect handler
                self.connectBtn.setText('Disconnect')
                self.connectBtn.clicked.disconnect(self.connect_handler)
                self.connectBtn.clicked.connect(self.disconnect_handler)
            else:
                self.set_status("Error", "Some unexpected error occurred. Please try again.")
        except requests.exceptions.SSLError:
            logging.debug("Certificate Verification Failed")
            self.set_status("Error", "Certificate Verification Failed")
        except requests.exceptions.InvalidSchema:
            logging.debug("invalid schema of url")
            self.set_status("Error", "Invalid Url Scheme!")
        except requests.exceptions.InvalidURL:
            logging.debug("invalid url")
            self.set_status("Error", "Invalid URL")
        except requests.exceptions.ConnectionError:
            logging.debug("MSColab server isn't active")
            self.set_status("Error", "MSColab server isn't active")
        except Exception as e:
            logging.debug("Error %s", str(e))
            self.set_status("Error", "Some unexpected error occurred. Please try again.")

    def disconnect_handler(self):
        self.urlCb.setEnabled(True)

        # enable/disable appropriate widgets in login frame
        self.loginBtn.setEnabled(False)
        self.addUserBtn.setEnabled(False)
        self.loginEmailLe.setEnabled(False)
        self.loginPasswordLe.setEnabled(False)

        # clear text
        self.stackedWidget.setCurrentWidget(self.loginPage)

        # delete mscolab http_auth settings for the url
        if self.mscolab_server_url in self.settings["auth"].keys():
            del self.settings["auth"][self.mscolab_server_url]
        save_settings_qsettings('mscolab', self.settings)
        self.mscolab_server_url = None

        self.connectBtn.setText('Connect')
        self.connectBtn.clicked.disconnect(self.disconnect_handler)
        self.connectBtn.clicked.connect(self.connect_handler)
        self.set_status("Info", 'Disconnected from server')

    def authenticate(self, data, r, url):
        if r.status_code == 401:
            username, password = self.httpUsernameLe.text(), self.httpPasswordLe.text()
            self.settings["auth"][self.mscolab_server_url] = (username, password)
            save_settings_qsettings('mscolab', self.settings)
            s = requests.Session()
            s.auth = (username, password)
            s.headers.update({'x-test': 'true'})
            r = s.post(url, data=data)
        return r

    def login_handler(self):
        for key, value in config_loader(dataset="MSC_login").items():
            if key not in constants.MSC_LOGIN_CACHE:
                constants.MSC_LOGIN_CACHE[key] = value
        auth = constants.MSC_LOGIN_CACHE.get(self.mscolab_server_url, (None, None))

        # get mscolab /token http auth credentials from cache
        emailid = self.loginEmailLe.text()
        password = self.loginPasswordLe.text()
        data = {
            "email": emailid,
            "password": password
        }
        s = requests.Session()
        s.auth = (auth[0], auth[1])
        s.headers.update({'x-test': 'true'})
        url = f'{self.mscolab_server_url}/token'
        try:
            r = s.post(url, data=data)
        except requests.exceptions.ConnectionError as ex:
            logging.error("unexpected error: %s %s %s", type(ex), url, ex)
            self.set_status(
                "Error",
                "Failed to establish a new connection" f' to "{self.mscolab_server_url}". Try in a moment again.',
            )
            self.disconnect_handler()
            return

        if r.text == "False":
            # show status indicating about wrong credentials
            self.set_status("Error", 'Oh no, your credentials were incorrect.')
        elif r.text == "Unauthorized Access":
            # Server auth required for logging in
            self.login_data = [data, r, url, auth]
            self.connectBtn.setEnabled(False)
            self.stackedWidget.setCurrentWidget(self.httpAuthPage)
            # ToDo disconnect functions already connected to httpBb buttonBox
            self.httpBb.accepted.connect(self.login_server_auth)
            self.httpBb.rejected.connect(lambda: self.stackedWidget.setCurrentWidget(self.loginPage))
        else:
            self.mscolab.after_login(emailid, self.mscolab_server_url, r)

    def login_server_auth(self):
        data, r, url, auth = self.login_data
        emailid = data['email']
        if r.status_code == 401:
            r = self.authenticate(data, r, url)
            if r.status_code == 200 and r.text not in ["False", "Unauthorized Access"]:
                constants.MSC_LOGIN_CACHE[self.mscolab_server_url] = (auth[0], auth[1])
                self.mscolab.after_login(emailid, self.mscolab_server_url, r)
            else:
                self.set_status("Error", 'Oh no, server authentication were incorrect.')
                self.stackedWidget.setCurrentWidget(self.loginPage)

    def new_user_handler(self):
        for key, value in config_loader(dataset="MSC_login").items():
            if key not in constants.MSC_LOGIN_CACHE:
                constants.MSC_LOGIN_CACHE[key] = value
        auth = constants.MSC_LOGIN_CACHE.get(self.mscolab_server_url, (None, None))

        emailid = self.newEmailLe.text()
        password = self.newPasswordLe.text()
        re_password = self.newConfirmPasswordLe.text()
        username = self.newUsernameLe.text()
        if password != re_password:
            self.set_status("Error", 'Oh no, your passwords don\'t match')
            return

        data = {
            "email": emailid,
            "password": password,
            "username": username
        }
        s = requests.Session()
        s.auth = (auth[0], auth[1])
        s.headers.update({'x-test': 'true'})
        url = f'{self.mscolab_server_url}/register'
        try:
            r = s.post(url, data=data)
        except requests.exceptions.ConnectionError as ex:
            logging.error("unexpected error: %s %s %s", type(ex), url, ex)
            self.set_status(
                "Error",
                "Failed to establish a new connection" f' to "{self.mscolab_server_url}". Try in a moment again.',
            )
            self.disconnect_handler()
            return

        if r.status_code == 204:
            self.set_status("Success", 'You are registered, confirm your email to log in.')
            self.stackedWidget.setCurrentWidget(self.loginPage)
        elif r.status_code == 201:
            self.set_status("Success", 'You are registered')
            self.stackedWidget.setCurrentWidget(self.loginPage)
        elif r.status_code == 401:
            self.newuser_data = [data, r, url]
            self.stackedWidget.setCurrentWidget(self.httpAuthPage)
            # ToDo disconnect functions already connected to httpBb buttonBox
            self.httpBb.accepted.connect(self.newuser_server_auth)
            self.httpBb.rejected.connect(lambda: self.stackedWidget.setCurrentWidget(self.newuserPage))
        else:
            try:
                error_msg = json.loads(r.text)["message"]
            except Exception as e:
                logging.debug(f"Unexpected error occured {e}")
                error_msg = "Unexpected error occured. Please try again."
            self.set_status("Error", error_msg)

    def newuser_server_auth(self):
        data, r, url = self.newuser_data
        r = self.authenticate(data, r, url)
        if r.status_code == 201:
            constants.MSC_LOGIN_CACHE[self.mscolab_server_url] = (data['username'], data['password'])
            self.set_status("Success", "You are registered, you can now log in.")
            self.stackedWidget.setCurrentWidget(self.loginPage)
        else:
            self.set_status("Error", "Oh no, server authentication were incorrect.")
            self.stackedWidget.setCurrentWidget(self.newuserPage)


class MSSMscolab(QtCore.QObject):
    """
    Class for implementing MSColab functionalities
    """
    name = "Mscolab"

    def __init__(self, parent=None, data_dir=None):
        super(MSSMscolab, self).__init__(parent)
        self.ui = parent

        # connect mscolab help action from help menu
        self.ui.actionMSColabHelp.triggered.connect(self.open_help_dialog)

        # hide mscolab related widgets
        self.ui.usernameLabel.hide()
        self.ui.userOptionsTb.hide()
        self.ui.actionAddOperation.setEnabled(False)
        self.hide_operation_options()

        # connect operation options menu actions
        self.ui.actionAddOperation.triggered.connect(self.add_operation_handler)
        self.ui.actionChat.triggered.connect(self.operation_options_handler)
        self.ui.actionVersionHistory.triggered.connect(self.operation_options_handler)
        self.ui.actionManageUsers.triggered.connect(self.operation_options_handler)
        self.ui.actionDeleteOperation.triggered.connect(self.operation_options_handler)

        self.ui.filterCategoryCb.currentIndexChanged.connect(self.operation_category_handler)
        # connect slot for handling operation options combobox
        self.ui.workLocallyCheckbox.stateChanged.connect(self.handle_work_locally_toggle)
        self.ui.serverOptionsCb.currentIndexChanged.connect(self.server_options_handler)

        # set up user menu and add to toolbutton
        self.user_menu = QtWidgets.QMenu()
        self.profile_action = self.user_menu.addAction("Profile", self.open_profile_window)
        self.user_menu.addSeparator()
        self.logout_action = self.user_menu.addAction("Logout", self.logout)
        self.ui.userOptionsTb.setPopupMode(QtWidgets.QToolButton.InstantPopup)
        self.ui.userOptionsTb.setMenu(self.user_menu)
        # self.ui.userOptionsTb.setAutoRaise(True)
        # self.ui.userOptionsTb.setToolButtonStyle(QtCore.Qt.ToolButtonTextBesideIcon)

        # if token is None, not authorized, else authorized
        self.token = None
        # int to store active pid
        self.active_pid = None
        # storing access_level to save network call
        self.access_level = None
        # storing operation_name to save network call
        self.active_operation_name = None
        # Storing operation list to pass to admin window
        self.operations = None
        # store active_flight_path here as object
        self.waypoints_model = None
        # Store active operation's file path
        self.local_ftml_file = None
        # connection object to interact with sockets
        self.conn = None
        # assign ids to view-window
        # self.view_id = 0
        # operation window
        self.chat_window = None
        # Admin Window
        self.admin_window = None
        # Version History Window
        self.version_window = None
        # Merge waypoints dialog
        self.merge_dialog = None
        # Mscolab help dialog
        self.help_dialog = None
        # Profile dialog
        self.prof_diag = None
        # Mscolab Server URL
        self.mscolab_server_url = None
        # User email
        self.email = None
        self.selected_category = "ANY"

        # set data dir, uri
        if data_dir is None:
            self.data_dir = config_loader(dataset="mss_dir")
        else:
            self.data_dir = data_dir
        self.create_dir()

    def create_dir(self):
        # ToDo this needs to be done earlier
        if '://' in self.data_dir:
            try:
                _ = fs.open_fs(self.data_dir)
            except fs.errors.CreateFailed:
                logging.error(f'Make sure that the FS url "{self.data_dir}" exists')
                show_popup(self.ui, "Error", f'FS Url: "{self.data_dir}" does not exist!')
                sys.exit()
            except fs.opener.errors.UnsupportedProtocol:
                logging.error(f'FS url "{self.data_dir}" not supported')
                show_popup(self.ui, "Error", f'FS Url: "{self.data_dir}" not supported!')
                sys.exit()
        else:
            _dir = os.path.expanduser(self.data_dir)
            if not os.path.exists(_dir):
                os.makedirs(_dir)

    def close_help_dialog(self):
        self.help_dialog = None

    def open_help_dialog(self):
        if self.help_dialog is not None:
            self.help_dialog.raise_()
            self.help_dialog.activateWindow()
        else:
            self.help_dialog = MscolabHelpDialog(self.ui)
            self.help_dialog.setAttribute(QtCore.Qt.WA_DeleteOnClose)
            self.help_dialog.destroyed.connect(self.close_help_dialog)
            self.help_dialog.show()

    def open_connect_window(self):
        self.connect_window = MSColab_ConnectDialog(parent=self.ui, mscolab=self)
        self.connect_window.setModal(True)
        self.connect_window.exec_()

    def after_login(self, emailid, url, r):
        # emailid by direct call
        self.email = emailid
        self.connect_window.close()
        self.connect_window = None
        QtWidgets.QApplication.processEvents()
        # fill value of mscolab url if found in QSettings storage
        self.settings = load_settings_qsettings('mscolab', default_settings={'auth': {}, 'server_settings': {}})

        _json = json.loads(r.text)
        self.token = _json["token"]
        self.user = _json["user"]
        self.mscolab_server_url = url

        # create socket connection here
        try:
            self.conn = sc.ConnectionManager(self.token, user=self.user, mscolab_server_url=self.mscolab_server_url)
        except Exception as ex:
            logging.debug(f"Couldn't create a socket connection: {ex}")
            show_popup(self.ui, "Error", "Couldn't create a socket connection. New Login required!")
            self.logout()
        self.conn.signal_reload.connect(self.reload_window)
        self.conn.signal_new_permission.connect(self.render_new_permission)
        self.conn.signal_update_permission.connect(self.handle_update_permission)
        self.conn.signal_revoke_permission.connect(self.handle_revoke_permission)
        self.conn.signal_operation_deleted.connect(self.handle_operation_deleted)

        self.ui.connectBtn.hide()
        # display connection status
        self.ui.mscStatusLabel.setText(self.ui.tr(f"Connected to MSColab Server at {self.mscolab_server_url}"))
        # display username beside useroptions toolbutton
        self.ui.usernameLabel.setText(f"{self.user['username']}")
        self.ui.usernameLabel.show()
        self.ui.userOptionsTb.show()
        self.fetch_gravatar()
        # enable add operation menu action
        self.ui.actionAddOperation.setEnabled(True)

        # Populate open operations list
        self.add_operations_to_ui()

        # Show category list
        self.show_categories_to_ui()

    def verify_user_token(self):
        data = {
            "token": self.token
        }
        try:
            r = requests.get(f'{self.mscolab_server_url}/test_authorized', data=data)
        except requests.exceptions.SSLError:
            logging.debug("Certificate Verification Failed")
            return False
        except requests.exceptions.InvalidSchema:
            logging.debug("Invalid schema of url")
            return False
        except requests.exceptions.ConnectionError as ex:
            logging.error("unexpected error: %s %s", type(ex), ex)
            return False
        except requests.exceptions.MissingSchema as ex:
            # self.mscolab_server_url can be None??
            logging.error("unexpected error: %s %s", type(ex), ex)
            return False
        return r.text == "True"

    def fetch_gravatar(self, refresh=False):
        email_hash = hashlib.md5(bytes(self.email.encode('utf-8')).lower()).hexdigest()
        email_in_settings = self.email in config_loader(dataset="gravatar_ids")
        gravatar_path = os.path.join(constants.MSS_CONFIG_PATH, 'gravatars')
        gravatar = os.path.join(gravatar_path, f"{email_hash}.png")

        if refresh or email_in_settings:
            if not os.path.exists(gravatar_path):
                try:
                    os.makedirs(gravatar_path)
                except Exception as e:
                    logging.debug("Error %s", str(e))
                    show_popup(self.prof_diag, "Error", "Could not create gravatar folder in config folder")
                    return

            if not refresh and email_in_settings and os.path.exists(gravatar):
                self.set_gravatar(gravatar)

            gravatar = os.path.join(gravatar_path, f"{email_hash}.jpg")
            gravatar_url = f"https://www.gravatar.com/avatar/{email_hash}?s=80&d=404"
            try:
                urllib.request.urlretrieve(gravatar_url, gravatar)
                img = Image.open(gravatar)
                img.save(gravatar.replace(".jpg", ".png"))
                os.remove(gravatar)
                gravatar = gravatar.replace(".jpg", ".png")
            except urllib.error.HTTPError:
                if refresh:
                    show_popup(self.prof_diag, "Error", "Gravatar not found")
                return
            except urllib.error.URLError:
                if refresh:
                    show_popup(self.prof_diag, "Error", "Could not fetch Gravatar")
                return

        if refresh and not email_in_settings:
            show_popup(
                self.prof_diag,
                "Information",
                "Please add your email to the gravatar_ids section in your "
                "mss_settings.json to automatically fetch your gravatar",
                icon=1,)

        self.set_gravatar(gravatar)

    def set_gravatar(self, gravatar=None):
        self.gravatar = gravatar
        pixmap = QtGui.QPixmap(self.gravatar)
        # check if pixmap has correct image
        if pixmap.isNull():
            user_name = self.user["username"]
            try:
                # find the first alphabet in the user name to set appropriate gravatar
                first_alphabet = user_name[user_name.find(next(filter(str.isalpha, user_name)))].lower()
            except StopIteration:
                # fallback to default gravatar logo if no alphabets found in the user name
                first_alphabet = "default"
            pixmap = QtGui.QPixmap(f":/gravatars/default-gravatars/{first_alphabet}.png")
            self.gravatar = None
        icon = QtGui.QIcon()
        icon.addPixmap(pixmap, QtGui.QIcon.Normal, QtGui.QIcon.Off)

        # set icon for user options toolbutton
        self.ui.userOptionsTb.setIcon(icon)

        # set icon for profile window
        if self.prof_diag is not None:
            self.profile_dialog.gravatarLabel.setPixmap(pixmap)

    def remove_gravatar(self):
        if self.gravatar is None:
            return

        if os.path.exists(self.gravatar):
            os.remove(self.gravatar)
            if self.email in config_loader(dataset="gravatar_ids"):
                show_popup(
                    self.prof_diag,
                    "Information",
                    "Please remove your email from gravatar_ids section in your "
                    "mss_settings.json to not fetch gravatar automatically",
                    icon=1,)

        self.set_gravatar()

    def open_profile_window(self):
        def on_context_menu(point):
            self.gravatar_menu.exec_(self.profile_dialog.gravatarLabel.mapToGlobal(point))

        self.prof_diag = QtWidgets.QDialog()
        self.profile_dialog = ui_profile.Ui_ProfileWindow()
        self.profile_dialog.setupUi(self.prof_diag)
        self.profile_dialog.buttonBox.accepted.connect(lambda: self.prof_diag.close())
        self.profile_dialog.usernameLabel_2.setText(self.user['username'])
        self.profile_dialog.mscolabURLLabel_2.setText(self.mscolab_server_url)
        self.profile_dialog.emailLabel_2.setText(self.email)
        self.profile_dialog.deleteAccountBtn.clicked.connect(self.delete_account)

        # add context menu for right click on image
        self.gravatar_menu = QtWidgets.QMenu()
        self.gravatar_menu.addAction('Fetch Gravatar', lambda: self.fetch_gravatar(refresh=True))
        self.gravatar_menu.addAction('Remove Gravatar', lambda: self.remove_gravatar())
        self.profile_dialog.gravatarLabel.setContextMenuPolicy(QtCore.Qt.CustomContextMenu)
        self.profile_dialog.gravatarLabel.customContextMenuRequested.connect(on_context_menu)

        self.prof_diag.show()
        self.fetch_gravatar()

    def delete_account(self):
        if self.verify_user_token():
            w = QtWidgets.QWidget()
            qm = QtWidgets.QMessageBox
            reply = qm.question(w, self.tr('Continue?'),
                                self.tr("You're about to delete your account. You cannot undo this operation!"),
                                qm.Yes, qm.No)
            if reply == QtWidgets.QMessageBox.No:
                return
            data = {
                "token": self.token
            }
            requests.post(self.mscolab_server_url + '/delete_user', data=data)
        else:
            show_popup(self, "Error", "Your Connection is expired. New Login required!")
        self.logout()

    def add_operation_handler(self):
        if self.verify_user_token():
            def check_and_enable_operation_accept():
                if (self.add_proj_dialog.path.text() != "" and
                        self.add_proj_dialog.description.toPlainText() != "" and
                        self.add_proj_dialog.category.text() != ""):
                    self.add_proj_dialog.buttonBox.button(QtWidgets.QDialogButtonBox.Ok).setEnabled(True)
                else:
                    self.add_proj_dialog.buttonBox.button(QtWidgets.QDialogButtonBox.Ok).setEnabled(False)

            def browse():
                file_type = ["Flight track (*.ftml)"] + [
                    f"Flight track (*.{ext})" for ext in self.ui.import_plugins.keys()
                ]
                file_path = get_open_filename(
                    self.ui, "Open Flighttrack file", "", ';;'.join(file_type))
                if file_path is not None:
                    file_name = fs.path.basename(file_path)
                    if file_path.endswith('ftml'):
                        with open_fs(fs.path.dirname(file_path)) as file_dir:
                            file_content = file_dir.readtext(file_name)
                    else:
                        ext = fs.path.splitext(file_path)[-1][1:]
                        function = self.ui.import_plugins[ext]
                        ft_name, waypoints = function(file_path)
                        model = ft.WaypointsTableModel(waypoints=waypoints)
                        xml_doc = model.get_xml_doc()
                        file_content = xml_doc.toprettyxml(indent="  ", newl="\n")
                    self.add_proj_dialog.f_content = file_content
                    self.add_proj_dialog.selectedFile.setText(file_name)

            self.proj_diag = QtWidgets.QDialog()
            self.add_proj_dialog = add_operation_ui.Ui_addOperationDialog()
            self.add_proj_dialog.setupUi(self.proj_diag)
            self.add_proj_dialog.f_content = None
            self.add_proj_dialog.buttonBox.accepted.connect(self.add_operation)
            self.add_proj_dialog.buttonBox.button(QtWidgets.QDialogButtonBox.Ok).setEnabled(False)
            self.add_proj_dialog.path.textChanged.connect(check_and_enable_operation_accept)
            self.add_proj_dialog.description.textChanged.connect(check_and_enable_operation_accept)
            self.add_proj_dialog.category.textChanged.connect(check_and_enable_operation_accept)
            self.add_proj_dialog.browse.clicked.connect(browse)
            self.add_proj_dialog.category.setText(config_loader(dataset="MSCOLAB_category"))
            self.proj_diag.show()
        else:
            show_popup(self.ui, "Error", "Your Connection is expired. New Login required!")
            self.logout()

    def add_operation(self):
        path = self.add_proj_dialog.path.text()
        description = self.add_proj_dialog.description.toPlainText()
        category = self.add_proj_dialog.category.text()
        if not path:
            self.error_dialog = QtWidgets.QErrorMessage()
            self.error_dialog.showMessage('Path can\'t be empty')
            return
        elif not description:
            self.error_dialog = QtWidgets.QErrorMessage()
            self.error_dialog.showMessage('Description can\'t be empty')
            return
        # same regex as for path validation
        elif not re.match("^[a-zA-Z0-9_-]*$", category):
            self.error_dialog = QtWidgets.QErrorMessage()
            self.error_dialog.showMessage('Category can\'t contain spaces or special characters')
            return
        # regex checks if the whole path from beginning to end only contains alphanumerical characters or _ and -
        elif not re.match("^[a-zA-Z0-9_-]*$", path):
            self.error_dialog = QtWidgets.QErrorMessage()
            self.error_dialog.showMessage('Path can\'t contain spaces or special characters')
            return

        data = {
            "token": self.token,
            "path": path,
            "description": description,
            "category": category
        }
        if self.add_proj_dialog.f_content is not None:
            data["content"] = self.add_proj_dialog.f_content
        r = requests.post(f'{self.mscolab_server_url}/create_operation', data=data)
        if r.text == "True":
            self.error_dialog = QtWidgets.QErrorMessage()
            self.error_dialog.showMessage('Your operation was created successfully')
            self.add_operations_to_ui()
            selected_category = self.ui.filterCategoryCb.currentText()
            self.show_categories_to_ui()
            self.operation_category_handler()
            index = self.ui.filterCategoryCb.findText(selected_category, QtCore.Qt.MatchFixedString)
            if index >= 0:
                self.ui.filterCategoryCb.setCurrentIndex(index)
            op_id = self.get_recent_pid()
            self.conn.handle_new_room(op_id)
        else:
            self.error_dialog = QtWidgets.QErrorMessage()
            self.error_dialog.showMessage('The path already exists')

    def get_recent_pid(self):
        if self.verify_user_token():
            """
            get most recent operation's op_id
            """
            data = {
                "token": self.token
            }
            r = requests.get(self.mscolab_server_url + '/operations', data=data)
            if r.text != "False":
                _json = json.loads(r.text)
                operations = _json["operations"]
                op_id = None
                if operations:
                    op_id = operations[-1]["op_id"]
                return op_id
            else:
                show_popup(self.ui, "Error", "Session expired, new login required")
        else:
            show_popup(self.ui, "Error", "Your Connection is expired. New Login required!")
            self.logout()

    def operation_options_handler(self):
        if self.sender() == self.ui.actionChat:
            self.open_chat_window()
        elif self.sender() == self.ui.actionVersionHistory:
            self.open_version_history_window()
        elif self.sender() == self.ui.actionManageUsers:
            self.open_admin_window()
        elif self.sender() == self.ui.actionDeleteOperation:
            self.handle_delete_operation()

    def open_chat_window(self):
        if self.verify_user_token():
            if self.active_pid is None:
                return

            if self.chat_window is not None:
                self.chat_window.activateWindow()
                return

            self.chat_window = mp.MSColabOperationWindow(
                self.token,
                self.active_pid,
                self.user,
                self.active_operation_name,
                self.access_level,
                self.conn,
                mscolab_server_url=self.mscolab_server_url,
            )
            self.chat_window.setAttribute(QtCore.Qt.WA_DeleteOnClose)
            self.chat_window.viewCloses.connect(self.close_chat_window)
            self.chat_window.reloadWindows.connect(self.reload_windows_slot)
            self.chat_window.show()
        else:
            show_popup(self.ui, "Error", "Your Connection is expired. New Login required!")
            self.logout()

    def close_chat_window(self):
        self.chat_window.close()
        self.chat_window = None

    def open_admin_window(self):
        if self.verify_user_token():
            if self.active_pid is None:
                return

            if self.admin_window is not None:
                self.admin_window.activateWindow()
                return

            self.admin_window = maw.MSColabAdminWindow(
                self.token,
                self.active_pid,
                self.user,
                self.active_operation_name,
                self.operations,
                self.conn,
                mscolab_server_url=self.mscolab_server_url,
            )
            self.admin_window.setAttribute(QtCore.Qt.WA_DeleteOnClose)
            self.admin_window.viewCloses.connect(self.close_admin_window)
            self.admin_window.show()
        else:
            show_popup(self.ui, "Error", "Your Connection is expired. New Login required!")
            self.logout()

    def close_admin_window(self):
        self.admin_window.close()
        self.admin_window = None

    def open_version_history_window(self):
        if self.verify_user_token():
            if self.active_pid is None:
                return

            if self.version_window is not None:
                self.version_window.activateWindow()
                return

            self.version_window = mvh.MSColabVersionHistory(self.token, self.active_pid, self.user,
                                                            self.active_operation_name, self.conn,
                                                            mscolab_server_url=self.mscolab_server_url)
            self.version_window.setAttribute(QtCore.Qt.WA_DeleteOnClose)
            self.version_window.viewCloses.connect(self.close_version_history_window)
            self.version_window.reloadWindows.connect(self.reload_windows_slot)
            self.version_window.show()
        else:
            show_popup(self.ui, "Error", "Your Connection is expired. New Login required!")
            self.logout()

    def close_version_history_window(self):
        self.version_window.close()
        self.version_window = None

    def update_views(self):
        """
        used on permission revoke to update waypoint model to defaults
        """
        locations = config_loader(dataset="new_flighttrack_template")
        initial_waypoints = [ft.Waypoint(location=locations[0]), ft.Waypoint(location=locations[1])]
        waypoints_model = ft.WaypointsTableModel(name="", waypoints=initial_waypoints)
        self.waypoints_model = waypoints_model
        self.reload_view_windows()

    def close_external_windows(self):
        if self.prof_diag is not None:
            self.prof_diag.close()
            self.prof_diag = None
        if self.chat_window is not None:
            self.chat_window.close()
            self.chat_window = None
        if self.admin_window is not None:
            self.admin_window.close()
            self.admin_window = None
        if self.version_window is not None:
            self.version_window.close()
            self.version_window = None

    def handle_delete_operation(self):
        if self.verify_user_token():
            entered_operation_name, ok = QtWidgets.QInputDialog.getText(
                self.ui,
                self.ui.tr("Delete Operation"),
                self.ui.tr(
                    f"You're about to delete the operation - '{self.active_operation_name}'. "
                    f"Enter the operation name to confirm: "
                ),
            )
            if ok:
                if entered_operation_name == self.active_operation_name:
                    data = {
                        "token": self.token,
                        "op_id": self.active_pid
                    }
                    url = url_join(self.mscolab_server_url, 'delete_operation')
                    try:
                        res = requests.post(url, data=data)
                        res.raise_for_status()
                    except requests.exceptions.RequestException as e:
                        logging.debug(e)
                        show_popup(self.ui, "Error", "Some error occurred! Could not delete operation.")
                else:
                    show_popup(self.ui, "Error", "Entered operation name did not match!")
        else:
            show_popup(self.ui, "Error", "Your Connection is expired. New Login required!")
            self.logout()

    def handle_work_locally_toggle(self):
        if self.verify_user_token():
            if self.ui.workLocallyCheckbox.isChecked():
                if self.version_window is not None:
                    self.version_window.close()
                self.create_local_operation_file()
                self.local_ftml_file = fs.path.combine(
                    self.data_dir,
                    fs.path.join(
                        "local_mscolab_data", self.user["username"],
                        self.active_operation_name, "mscolab_operation.ftml"),
                )
                self.ui.workingStatusLabel.setText(
                    self.ui.tr(
                        "Working Asynchronously.\nYour changes are only available to you. "
                        "Use the 'Server Options' drop-down menu below to Save to or Fetch from the server.")
                )
                self.ui.serverOptionsCb.show()
                self.reload_local_wp()
            else:
                self.local_ftml_file = None
                self.ui.workingStatusLabel.setText(
                    self.ui.tr(
                        "Working Online.\nAll your changes will be shared with everyone. "
                        "You can work on the operation asynchronously by checking the 'Work Asynchronously' box.")
                )
                self.ui.serverOptionsCb.hide()
                self.waypoints_model = None
                self.load_wps_from_server()
            self.show_operation_options()
            self.reload_view_windows()
        else:
            show_popup(self.ui, "Error", "Your Connection is expired. New Login required!")
            self.logout()

    def create_local_operation_file(self):
        with open_fs(self.data_dir) as mss_dir:
            rel_file_path = fs.path.join('local_mscolab_data', self.user['username'],
                                         self.active_operation_name, 'mscolab_operation.ftml')
            if mss_dir.exists(rel_file_path) is True:
                return
            mss_dir.makedirs(fs.path.dirname(rel_file_path))
            server_data = self.waypoints_model.get_xml_content()
            mss_dir.writetext(rel_file_path, server_data)

    def reload_local_wp(self):
        self.waypoints_model = ft.WaypointsTableModel(filename=self.local_ftml_file, data_dir=self.data_dir)
        self.waypoints_model.dataChanged.connect(self.handle_waypoints_changed)
        self.reload_view_windows()

    def operation_category_handler(self):
        # only after_login
        if self.mscolab_server_url is not None:
            self.selected_category = self.ui.filterCategoryCb.currentText()
            if self.selected_category != "ANY":
                self.add_operations_to_ui()
                items = [self.ui.listOperationsMSC.item(i) for i in range(self.ui.listOperationsMSC.count())]
                row = 0
                for item in items:
                    if item.operation_category != self.selected_category:
                        self.ui.listOperationsMSC.takeItem(row)
                    else:
                        row += 1
            else:
                self.add_operations_to_ui()

    def server_options_handler(self, index):
        selected_option = self.ui.serverOptionsCb.currentText()
        self.ui.serverOptionsCb.blockSignals(True)
        self.ui.serverOptionsCb.setCurrentIndex(0)
        self.ui.serverOptionsCb.blockSignals(False)

        if selected_option == "Fetch From Server":
            self.fetch_wp_mscolab()
        elif selected_option == "Save To Server":
            self.save_wp_mscolab()

    def fetch_wp_mscolab(self):
        if self.verify_user_token():
            server_xml = self.request_wps_from_server()
            server_waypoints_model = ft.WaypointsTableModel(xml_content=server_xml)
            self.merge_dialog = MscolabMergeWaypointsDialog(self.waypoints_model, server_waypoints_model, True, self.ui)
            self.merge_dialog.saveBtn.setDisabled(True)
            if self.merge_dialog.exec_():
                xml_content = self.merge_dialog.get_values()
                if xml_content is not None:
                    self.waypoints_model = ft.WaypointsTableModel(xml_content=xml_content)
                    self.waypoints_model.save_to_ftml(self.local_ftml_file)
                    self.waypoints_model.dataChanged.connect(self.handle_waypoints_changed)
                    self.reload_view_windows()
                    show_popup(self.ui, "Success", "New Waypoints Fetched To Local File!", icon=1)
            self.merge_dialog.close()
            self.merge_dialog = None
        else:
            show_popup(self.ui, "Error", "Your Connection is expired. New Login required!")
            self.logout()

    def save_wp_mscolab(self, comment=None):
        if self.verify_user_token():
            server_xml = self.request_wps_from_server()
            server_waypoints_model = ft.WaypointsTableModel(xml_content=server_xml)
            self.merge_dialog = MscolabMergeWaypointsDialog(self.waypoints_model,
                                                            server_waypoints_model, parent=self.ui)
            self.merge_dialog.saveBtn.setDisabled(True)
            if self.merge_dialog.exec_():
                xml_content = self.merge_dialog.get_values()
                if xml_content is not None:
                    self.conn.save_file(self.token, self.active_pid, xml_content, comment=comment)
                    self.waypoints_model = ft.WaypointsTableModel(xml_content=xml_content)
                    self.waypoints_model.save_to_ftml(self.local_ftml_file)
                    self.waypoints_model.dataChanged.connect(self.handle_waypoints_changed)
                    self.reload_view_windows()
                    show_popup(self.ui, "Success", "New Waypoints Saved To Server!", icon=1)
            self.merge_dialog.close()
            self.merge_dialog = None
        else:
            show_popup(self.ui, "Error", "Your Connection is expired. New Login required!")
            self.logout()

    def get_recent_operation(self):
        """
        get most recent operation
        """
        if self.verify_user_token():
            data = {
                "token": self.token
            }
            r = requests.get(self.mscolab_server_url + '/operations', data=data)
            if r.text != "False":
                _json = json.loads(r.text)
                operations = _json["operations"]
                recent_operation = None
                if operations:
                    recent_operation = operations[-1]
                return recent_operation
            else:
                show_popup(self.ui, "Error", "Session expired, new login required")
        else:
            show_popup(self.ui, "Error", "Your Connection is expired. New Login required!")
            self.logout()

    @QtCore.Slot(int)
    def reload_window(self, value):
        if self.active_pid != value or self.ui.workLocallyCheckbox.isChecked():
            return
        self.reload_wps_from_server()

    @QtCore.Slot()
    def reload_windows_slot(self):
        self.reload_window(self.active_pid)

    @QtCore.Slot(int, int)
    def render_new_permission(self, op_id, u_id):
        """
        op_id: operation id
        u_id: user id

        to render new permission if added
        """
        data = {
            'token': self.token
        }
        r = requests.get(self.mscolab_server_url + '/user', data=data)
        if r.text != "False":
            _json = json.loads(r.text)
            if _json['user']['id'] == u_id:
<<<<<<< HEAD
                project = self.get_recent_project()
                project_desc = f'{project["path"]} - {project["access_level"]}'
                widgetItem = QtWidgets.QListWidgetItem(project_desc, parent=self.ui.listProjectsMSC)
                widgetItem.p_id = project["p_id"]
                widgetItem.catgegory = project["category"]
                widgetItem.project_path = project["path"]
                widgetItem.access_level = project["access_level"]
                self.ui.listProjectsMSC.addItem(widgetItem)
=======
                operation = self.get_recent_operation()
                operation_desc = f'{operation["path"]} - {operation["access_level"]}'
                widgetItem = QtWidgets.QListWidgetItem(operation_desc, parent=self.ui.listOperationsMSC)
                widgetItem.op_id = operation["op_id"]
                widgetItem.access_level = operation["access_level"]
                self.ui.listOperationsMSC.addItem(widgetItem)
>>>>>>> d0370465
            if self.chat_window is not None:
                self.chat_window.load_users()
        else:
            show_popup(self.ui, "Error", "Your Connection is expired. New Login required!")
            self.logout()

    @QtCore.Slot(int, int, str)
    def handle_update_permission(self, op_id, u_id, access_level):
        """
        op_id: operation id
        u_id: user id
        access_level: updated access level

        function updates existing permissions and related control availability
        """
        if u_id == self.user["id"]:
            # update table of operations
            operation_name = None
            for i in range(self.ui.listOperationsMSC.count()):
                item = self.ui.listOperationsMSC.item(i)
                if item.op_id == op_id:
                    operation_name = item.operation_path
                    item.access_level = access_level
                    item.setText(f'{operation_name} - {item.access_level}')
                    break
            if operation_name is not None:
                show_popup(self.ui, "Permission Updated",
                           f"Your access level to operation - {operation_name} was updated to {access_level}!", 1)
            if op_id != self.active_pid:
                return

            self.access_level = access_level
            # Close mscolab windows based on new access_level and update their buttons
            self.show_operation_options()

            # update view window nav elements if open
            for window in self.ui.get_active_views():
                if self.access_level == "viewer":
                    window.disable_navbar_action_buttons()
                else:
                    window.enable_navbar_action_buttons()

        # update chat window if open
        if self.chat_window is not None:
            self.chat_window.load_users()

<<<<<<< HEAD
    def delete_project_from_list(self, p_id):
        logging.debug('delete project p_id: %s and active_id is: %s' % (p_id, self.active_pid))
        if self.active_pid == p_id:
            logging.debug('delete_project_from_list doing: %s' % p_id)
            self.update_views()
=======
    def delete_operation_from_list(self, op_id):
        logging.debug('delete operation op_id: %s and active_id is: %s' % (op_id, self.active_pid))
        if self.active_pid == op_id:
            logging.debug('delete_operation_from_list doing: %s' % op_id)
>>>>>>> d0370465
            self.active_pid = None
            self.access_level = None
            self.active_operation_name = None
            # self.ui.workingStatusLabel.setEnabled(False)
            self.close_external_windows()
            self.hide_operation_options()

        # Update operation list
        remove_item = None
        for i in range(self.ui.listOperationsMSC.count()):
            item = self.ui.listOperationsMSC.item(i)
            if item.op_id == op_id:
                remove_item = item
                break
        if remove_item is not None:
            logging.debug(f"remove_item: {remove_item}")
            self.ui.listOperationsMSC.takeItem(self.ui.listOperationsMSC.row(remove_item))
            return remove_item.operation_path

    @QtCore.Slot(int, int)
    def handle_revoke_permission(self, op_id, u_id):
        if u_id == self.user["id"]:
            operation_name = self.delete_operation_from_list(op_id)
            show_popup(self.ui, "Permission Revoked",
                       f'Your access to operation - "{operation_name}" was revoked!', icon=1)

    @QtCore.Slot(int)
    def handle_operation_deleted(self, op_id):
        operation_name = self.delete_operation_from_list(op_id)
        show_popup(self.ui, "Success", f'Operation "{operation_name}" was deleted!', icon=1)

    def show_categories_to_ui(self):
        """
        adds the list of operation categories to the UI
        """
        if self.verify_user_token():
            data = {
                "token": self.token
            }
            r = requests.get(f'{self.mscolab_server_url}/operations', data=data)
            if r.text != "False":
                _json = json.loads(r.text)
                operations = _json["operations"]
                self.ui.filterCategoryCb.clear()
                categories = set(["ANY"])
                for operation in operations:
                    categories.add(operation["category"])
                categories.remove("ANY")
                categories = ["ANY"] + sorted(categories)
                self.ui.filterCategoryCb.addItems(categories)

    def add_operations_to_ui(self):
        if self.verify_user_token():
            data = {
                "token": self.token
            }
            r = requests.get(f'{self.mscolab_server_url}/operations', data=data)
            if r.text != "False":
                _json = json.loads(r.text)
                self.operations = _json["operations"]
                logging.debug("adding operations to ui")
                operations = sorted(self.operations, key=lambda k: k["path"].lower())
                self.ui.listOperationsMSC.clear()
                selectedOperation = None
                for operation in operations:
                    operation_desc = f'{operation["path"]} - {operation["access_level"]}'
                    widgetItem = QtWidgets.QListWidgetItem(operation_desc, parent=self.ui.listOperationsMSC)
                    widgetItem.op_id = operation["op_id"]
                    widgetItem.access_level = operation["access_level"]
                    widgetItem.operation_path = operation["path"]
                    widgetItem.operation_category = operation["category"]
                    if widgetItem.op_id == self.active_pid:
                        selectedOperation = widgetItem
                    self.ui.listOperationsMSC.addItem(widgetItem)
                if selectedOperation is not None:
                    self.ui.listOperationsMSC.setCurrentItem(selectedOperation)
                    self.ui.listOperationsMSC.itemActivated.emit(selectedOperation)
                self.ui.listOperationsMSC.itemActivated.connect(self.set_active_pid)
            else:
                show_popup(self.ui, "Error", "Session expired, new login required")
                self.logout()
        else:
            show_popup(self.ui, "Error", "Your Connection is expired. New Login required!")
            self.logout()

    def set_active_pid(self, item):
        if self.verify_user_token():
            if not self.ui.local_active:
                if item.op_id == self.active_pid:
                    return

            # close all hanging window
            self.close_external_windows()
            self.hide_operation_options()

            # Turn off work locally toggle
            self.ui.workLocallyCheckbox.blockSignals(True)
            self.ui.workLocallyCheckbox.setChecked(False)
            self.ui.workLocallyCheckbox.blockSignals(False)

            # set active_pid here
            self.active_pid = item.op_id
            self.access_level = item.access_level
            self.active_operation_name = item.operation_path
            self.waypoints_model = None

            # set active flightpath here
            self.load_wps_from_server()
            # display working status
            self.ui.workingStatusLabel.setText(
                self.ui.tr(
                    "Working Online.\nAll your changes will be shared with everyone. "
                    "You can work on the operation asynchronously by checking the 'Work Asynchronously' box.")
            )
            # self.ui.workingStatusLabel.show()
            # enable access level specific widgets
            self.show_operation_options()

            # change font style for selected
            font = QtGui.QFont()
            for i in range(self.ui.listOperationsMSC.count()):
                self.ui.listOperationsMSC.item(i).setFont(font)
            font.setBold(True)
            item.setFont(font)

            # set new waypoints model to open views
            for window in self.ui.get_active_views():
                window.setFlightTrackModel(self.waypoints_model)
                if self.access_level == "viewer":
                    window.disable_navbar_action_buttons()
                else:
                    window.enable_navbar_action_buttons()

            self.ui.switch_to_mscolab()
        else:
            show_popup(self.ui, "Error", "Your Connection is expired. New Login required!")
            self.logout()

    def switch_to_local(self):
        self.ui.local_active = True
        if self.active_pid is not None:
            if self.verify_user_token():
                # change font style for selected
                font = QtGui.QFont()
<<<<<<< HEAD
                for i in range(self.ui.listProjectsMSC.count()):
                    self.ui.listProjectsMSC.item(i).setFont(font)
                # close all hanging project option windows
=======
                for i in range(self.ui.listOperationsMSC.count()):
                    self.ui.listOperationsMSC.item(i).setFont(font)

                # close all hanging operation option windows
>>>>>>> d0370465
                self.close_external_windows()
                self.hide_operation_options()
                self.ui.menu_handler()
            else:
                show_popup(self.ui, "Error", "Your Connection is expired. New Login required!")
                self.logout()

    def show_operation_options(self):
        self.ui.actionChat.setEnabled(False)
        self.ui.actionVersionHistory.setEnabled(False)
        self.ui.actionManageUsers.setEnabled(False)
        self.ui.menuProperties.setEnabled(False)
        if self.access_level == "viewer":
            self.ui.menuImportFlightTrack.setEnabled(False)
            return

        if self.access_level in ["creator", "admin", "collaborator"]:
            if self.ui.workLocallyCheckbox.isChecked():
                self.ui.actionChat.setEnabled(True)
            else:
                self.ui.actionChat.setEnabled(True)
                self.ui.actionVersionHistory.setEnabled(True)
            self.ui.workLocallyCheckbox.setEnabled(True)
        else:
            if self.version_window is not None:
                self.version_window.close()
            if self.chat_window is not None:
                self.chat_window.close()
            self.ui.workLocallyCheckbox.setEnabled(False)
            self.ui.serverOptionsCb.hide()

        if self.access_level in ["creator", "admin"]:
            self.ui.actionManageUsers.setEnabled(True)
        else:
            if self.admin_window is not None:
                self.admin_window.close()

        if self.access_level in ["creator"]:
            self.ui.menuProperties.setEnabled(True)

        self.ui.menuImportFlightTrack.setEnabled(True)

    def hide_operation_options(self):
        self.ui.actionChat.setEnabled(False)
        self.ui.actionVersionHistory.setEnabled(False)
        self.ui.actionManageUsers.setEnabled(False)
        self.ui.menuProperties.setEnabled(False)
        self.ui.workLocallyCheckbox.setEnabled(False)
        self.ui.serverOptionsCb.hide()
        # change working status label
        self.ui.workingStatusLabel.setText(self.ui.tr("\n\nNo Operation Selected"))

    def request_wps_from_server(self):
        if self.verify_user_token():
            data = {
                "token": self.token,
                "op_id": self.active_pid
            }
            r = requests.get(self.mscolab_server_url + '/get_operation_by_id', data=data)
            if r.text != "False":
                xml_content = json.loads(r.text)["content"]
                return xml_content
            else:
                show_popup(self.ui, "Error", "Session expired, new login required")
        else:
            show_popup(self.ui, "Error", "Your Connection is expired. New Login required!")
            self.logout()

    def load_wps_from_server(self):
        if self.ui.workLocallyCheckbox.isChecked():
            return
        xml_content = self.request_wps_from_server()
        if xml_content is not None:
            self.waypoints_model = ft.WaypointsTableModel(xml_content=xml_content)
            self.waypoints_model.name = self.active_operation_name
            self.waypoints_model.dataChanged.connect(self.handle_waypoints_changed)

    def reload_wps_from_server(self):
        if self.active_pid is None:
            return
        self.load_wps_from_server()
        self.reload_view_windows()

    def handle_waypoints_changed(self):
        if self.verify_user_token():
            if self.ui.workLocallyCheckbox.isChecked():
                self.waypoints_model.save_to_ftml(self.local_ftml_file)
            else:
                xml_content = self.waypoints_model.get_xml_content()
                self.conn.save_file(self.token, self.active_pid, xml_content, comment=None)
        else:
            show_popup(self.ui, "Error", "Your Connection is expired. New Login required!")
            self.logout()

    def reload_view_windows(self):
        for window in self.ui.get_active_views():
            window.setFlightTrackModel(self.waypoints_model)
            if hasattr(window, 'mpl'):
                try:
                    window.mpl.canvas.waypoints_interactor.redraw_figure()
                except AttributeError as err:
                    logging.error("%s" % err)

    def handle_import_msc(self, file_path, extension, function, pickertype):
        if self.verify_user_token():
            if self.active_pid is None:
                return
            if file_path is None:
                return
            dir_path, file_name = fs.path.split(file_path)
            file_name = fs.path.basename(file_path)
            name, file_ext = fs.path.splitext(file_name)
            if function is None:
                with open_fs(dir_path) as file_dir:
                    xml_content = file_dir.readtext(file_name)
                try:
                    model = ft.WaypointsTableModel(xml_content=xml_content)
                except SyntaxError:
                    show_popup(self.ui, "Import Failed", f"The file - {file_name}, does not contain valid XML")
                    return
            else:
                # _function = self.ui.import_plugins[file_ext[1:]]
                _, new_waypoints = function(file_path)
                model = ft.WaypointsTableModel(waypoints=new_waypoints)
                xml_doc = self.waypoints_model.get_xml_doc()
                xml_content = xml_doc.toprettyxml(indent="  ", newl="\n")
                self.waypoints_model.dataChanged.connect(self.handle_waypoints_changed)
            self.waypoints_model = model
            if self.ui.workLocallyCheckbox.isChecked():
                self.waypoints_model.save_to_ftml(self.local_ftml_file)
                self.waypoints_model.dataChanged.connect(self.handle_waypoints_changed)
            else:
                self.conn.save_file(self.token, self.active_pid, xml_content, comment=None)
                self.waypoints_model.dataChanged.connect(self.handle_waypoints_changed)
            self.reload_view_windows()
            show_popup(self.ui, "Import Success", f"The file - {file_name}, was imported successfully!", 1)
        else:
            show_popup(self.ui, "Error", "Your Connection is expired. New Login required!")
            self.logout()

    def handle_export_msc(self, extension, function, pickertype):
        if self.verify_user_token():
            if self.active_pid is None:
                return

            # Setting default filename path for filedialogue
            default_filename = f'{self.active_operation_name}.{extension}'
            file_name = get_save_filename(
                self.ui, "Export From Server",
                default_filename, f"Flight track (*.{extension})",
                pickertype=pickertype)
            if file_name is None:
                return
            if function is None:
                xml_doc = self.waypoints_model.get_xml_doc()
                dir_path, file_name = fs.path.split(file_name)
                with open_fs(dir_path).open(file_name, 'w') as file:
                    xml_doc.writexml(file, indent="  ", addindent="  ", newl="\n", encoding="utf-8")
            else:
                name = fs.path.basename(file_name)
                function(file_name, name, self.waypoints_model.waypoints)
                show_popup(self.ui, "Export Success", f"The file - {file_name}, was exported successfully!", 1)
        else:
            show_popup(self.ui, "Error", "Your Connection is expired. New Login required!")
            self.logout()

<<<<<<< HEAD
=======
    def create_view_msc(self, _type):
        if self.verify_user_token():
            if self.active_pid is None:
                return

            self.waypoints_model.name = self.active_operation_name
            view_window = self.ui.create_view(_type, self.waypoints_model)

            # disable navbar actions in the view for viewer
            if self.access_level == "viewer":
                self.disable_navbar_action_buttons(_type, view_window)
        else:
            show_popup(self.ui, "Error", "Your Connection is expired. New Login required!")
            self.logout()

    def disable_navbar_action_buttons(self, _type, view_window):
        """
        _type: view type (topview, sideview, tableview)
        view_window: PyQt view window

        function disables some control, used if access_level is not appropriate
        """
        if _type == "topview" or _type == "sideview" or _type == "linearview":
            actions = view_window.mpl.navbar.actions()
            for action in actions:
                action_text = action.text()
                if action_text == "Ins WP" or action_text == "Del WP" or action_text == "Mv WP":
                    action.setEnabled(False)
        else:
            # _type == tableview
            view_window.btAddWayPointToFlightTrack.setEnabled(False)
            view_window.btCloneWaypoint.setEnabled(False)
            view_window.btDeleteWayPoint.setEnabled(False)
            view_window.btInvertDirection.setEnabled(False)
            view_window.btRoundtrip.setEnabled(False)
            view_window.cbTools.setEnabled(False)
            view_window.tableWayPoints.setEnabled(False)

    def enable_navbar_action_buttons(self, _type, view_window):
        """
        _type: view type (topview, sideview, tableview)
        view_window: PyQt view window

        function enables some control, used if access_level is appropriate
        """
        if _type == "topview" or _type == "sideview" or _type == "linearview":
            actions = view_window.mpl.navbar.actions()
            for action in actions:
                action_text = action.text()
                if action_text == "Ins WP" or action_text == "Del WP" or action_text == "Mv WP":
                    action.setEnabled(True)
        else:
            # _type == tableview
            view_window.btAddWayPointToFlightTrack.setEnabled(True)
            view_window.btCloneWaypoint.setEnabled(True)
            view_window.btDeleteWayPoint.setEnabled(True)
            view_window.btInvertDirection.setEnabled(True)
            view_window.btRoundtrip.setEnabled(True)
            view_window.cbTools.setEnabled(True)
            view_window.tableWayPoints.setEnabled(True)

>>>>>>> d0370465
    def logout(self):
        self.ui.local_active = True
        self.ui.menu_handler()
        # close all hanging window
        self.close_external_windows()
        self.hide_operation_options()
        # delete token and show login widget-items
        self.token = None
        # delete active-operation-id
        self.active_pid = None
        # delete active access_level
        self.access_level = None
        # delete active operation_name
        self.active_operation_name = None
        # delete local file name
        self.local_ftml_file = None
        # clear operation listing
        self.ui.listOperationsMSC.clear()
        # clear mscolab url
        self.mscolab_server_url = None
        # clear operations list here
        self.ui.mscStatusLabel.setText(self.ui.tr("status: Disconnected"))
        self.ui.usernameLabel.hide()
        self.ui.userOptionsTb.hide()
        self.ui.connectBtn.show()
        self.ui.actionAddOperation.setEnabled(False)
        # disconnect socket
        if self.conn is not None:
            self.conn.disconnect()
            self.conn = None
        # Turn off work locally toggle
        self.ui.workLocallyCheckbox.blockSignals(True)
        self.ui.workLocallyCheckbox.setChecked(False)
        self.ui.workLocallyCheckbox.blockSignals(False)

        # remove temporary gravatar image
        if self.gravatar is not None:
            if self.email not in config_loader(dataset="gravatar_ids") and os.path.exists(self.gravatar):
                try:
                    os.remove(self.gravatar)
                except Exception as e:
                    logging.debug(f"Error while removing gravatar cache... {e}")
        # clear gravatar image path
        self.gravatar = None
        # clear user email
        self.email = None

        # delete mscolab http_auth settings for the url
        if self.mscolab_server_url in self.settings["auth"].keys():
            del self.settings["auth"][self.mscolab_server_url]
        save_settings_qsettings('mscolab', self.settings)

        # Don't try to activate local flighttrack while testing
        if "pytest" not in sys.modules:
            # activate first local flighttrack after logging out
            self.ui.listFlightTracks.setCurrentRow(0)
            self.ui.activate_selected_flight_track()


class MscolabMergeWaypointsDialog(QtWidgets.QDialog, merge_wp_ui.Ui_MergeWaypointsDialog):
    def __init__(self, local_waypoints_model, server_waypoints_model, fetch=False, parent=None):
        super(MscolabMergeWaypointsDialog, self).__init__(parent)
        self.setupUi(self)

        self.local_waypoints_model = local_waypoints_model
        self.server_waypoints_model = server_waypoints_model
        self.merge_waypoints_model = ft.WaypointsTableModel()
        self.localWaypointsTable.setModel(self.local_waypoints_model)
        self.serverWaypointsTable.setModel(self.server_waypoints_model)
        self.mergedWaypointsTable.setModel(self.merge_waypoints_model)
        self.mergedWaypointsTable.dropEvent = types.MethodType(dropEvent, self.mergedWaypointsTable)
        self.mergedWaypointsTable.dragEnterEvent = types.MethodType(dragEnterEvent, self.mergedWaypointsTable)

        self.xml_content = None
        self.local_waypoints_dict = {}
        self.server_waypoints_dict = {}
        self.merge_waypoints_list = []

        # Event Listeners
        self.overwriteBtn.clicked.connect(lambda: self.save_waypoints(self.local_waypoints_model))
        self.keepServerBtn.clicked.connect(lambda: self.save_waypoints(self.server_waypoints_model))
        self.saveBtn.clicked.connect(lambda: self.save_waypoints(self.merge_waypoints_model))
        self.localWaypointsTable.selectionModel().selectionChanged.connect(
            lambda selected, deselected:
            self.handle_selection(selected, deselected, self.local_waypoints_model, self.local_waypoints_dict)
        )
        self.serverWaypointsTable.selectionModel().selectionChanged.connect(
            lambda selected, deselected:
            self.handle_selection(selected, deselected, self.server_waypoints_model, self.server_waypoints_dict)
        )

        if fetch is True:
            self.setWindowTitle(self.tr("Fetch Waypoints From Server"))
            btn_size_policy = self.overwriteBtn.sizePolicy()
            btn_size_policy.setRetainSizeWhenHidden(True)
            self.overwriteBtn.setSizePolicy(btn_size_policy)
            self.overwriteBtn.setVisible(False)
            self.saveBtn.setText(self.tr("Save Waypoints To Local File"))

    def handle_selection(self, selected, deselected, wp_model, wp_dict):
        len_selected = len(selected.indexes())
        len_deselected = len(deselected.indexes())
        columns = self.localWaypointsTable.model().columnCount()

        for index in range(0, len_selected, columns):
            row = selected.indexes()[index].row()
            waypoint = wp_model.waypoint_data(row)
            wp_dict[row] = waypoint
            self.merge_waypoints_list.append(waypoint)

        for index in range(0, len_deselected, columns):
            row = deselected.indexes()[index].row()
            delete_waypoint = wp_dict[row]
            self.merge_waypoints_list.remove(delete_waypoint)
        if len(self.merge_waypoints_list) > 1:
            self.saveBtn.setDisabled(False)
        else:
            self.saveBtn.setDisabled(True)
        self.merge_waypoints_model = ft.WaypointsTableModel(waypoints=self.merge_waypoints_list)
        self.mergedWaypointsTable.setModel(self.merge_waypoints_model)

    def save_waypoints(self, waypoints_model):
        if waypoints_model.rowCount() == 0:
            return
        self.xml_content = waypoints_model.get_xml_content()
        self.accept()

    def get_values(self):
        return self.xml_content


class MscolabHelpDialog(QtWidgets.QDialog, msc_help_dialog.Ui_mscolabHelpDialog):

    def __init__(self, parent=None):
        super(MscolabHelpDialog, self).__init__(parent)
        self.setupUi(self)
        self.okayBtn.clicked.connect(lambda: self.close())<|MERGE_RESOLUTION|>--- conflicted
+++ resolved
@@ -1092,23 +1092,14 @@
         if r.text != "False":
             _json = json.loads(r.text)
             if _json['user']['id'] == u_id:
-<<<<<<< HEAD
-                project = self.get_recent_project()
-                project_desc = f'{project["path"]} - {project["access_level"]}'
-                widgetItem = QtWidgets.QListWidgetItem(project_desc, parent=self.ui.listProjectsMSC)
-                widgetItem.p_id = project["p_id"]
-                widgetItem.catgegory = project["category"]
-                widgetItem.project_path = project["path"]
-                widgetItem.access_level = project["access_level"]
-                self.ui.listProjectsMSC.addItem(widgetItem)
-=======
                 operation = self.get_recent_operation()
                 operation_desc = f'{operation["path"]} - {operation["access_level"]}'
                 widgetItem = QtWidgets.QListWidgetItem(operation_desc, parent=self.ui.listOperationsMSC)
                 widgetItem.op_id = operation["op_id"]
+                widgetItem.catgegory = operation["category"]
+                widgetItem.operation_path = operation["path"]
                 widgetItem.access_level = operation["access_level"]
                 self.ui.listOperationsMSC.addItem(widgetItem)
->>>>>>> d0370465
             if self.chat_window is not None:
                 self.chat_window.load_users()
         else:
@@ -1155,18 +1146,11 @@
         if self.chat_window is not None:
             self.chat_window.load_users()
 
-<<<<<<< HEAD
-    def delete_project_from_list(self, p_id):
-        logging.debug('delete project p_id: %s and active_id is: %s' % (p_id, self.active_pid))
-        if self.active_pid == p_id:
-            logging.debug('delete_project_from_list doing: %s' % p_id)
-            self.update_views()
-=======
     def delete_operation_from_list(self, op_id):
         logging.debug('delete operation op_id: %s and active_id is: %s' % (op_id, self.active_pid))
         if self.active_pid == op_id:
             logging.debug('delete_operation_from_list doing: %s' % op_id)
->>>>>>> d0370465
+            self.update_views()
             self.active_pid = None
             self.access_level = None
             self.active_operation_name = None
@@ -1311,16 +1295,11 @@
             if self.verify_user_token():
                 # change font style for selected
                 font = QtGui.QFont()
-<<<<<<< HEAD
-                for i in range(self.ui.listProjectsMSC.count()):
-                    self.ui.listProjectsMSC.item(i).setFont(font)
-                # close all hanging project option windows
-=======
+
                 for i in range(self.ui.listOperationsMSC.count()):
                     self.ui.listOperationsMSC.item(i).setFont(font)
 
                 # close all hanging operation option windows
->>>>>>> d0370465
                 self.close_external_windows()
                 self.hide_operation_options()
                 self.ui.menu_handler()
@@ -1487,70 +1466,6 @@
             show_popup(self.ui, "Error", "Your Connection is expired. New Login required!")
             self.logout()
 
-<<<<<<< HEAD
-=======
-    def create_view_msc(self, _type):
-        if self.verify_user_token():
-            if self.active_pid is None:
-                return
-
-            self.waypoints_model.name = self.active_operation_name
-            view_window = self.ui.create_view(_type, self.waypoints_model)
-
-            # disable navbar actions in the view for viewer
-            if self.access_level == "viewer":
-                self.disable_navbar_action_buttons(_type, view_window)
-        else:
-            show_popup(self.ui, "Error", "Your Connection is expired. New Login required!")
-            self.logout()
-
-    def disable_navbar_action_buttons(self, _type, view_window):
-        """
-        _type: view type (topview, sideview, tableview)
-        view_window: PyQt view window
-
-        function disables some control, used if access_level is not appropriate
-        """
-        if _type == "topview" or _type == "sideview" or _type == "linearview":
-            actions = view_window.mpl.navbar.actions()
-            for action in actions:
-                action_text = action.text()
-                if action_text == "Ins WP" or action_text == "Del WP" or action_text == "Mv WP":
-                    action.setEnabled(False)
-        else:
-            # _type == tableview
-            view_window.btAddWayPointToFlightTrack.setEnabled(False)
-            view_window.btCloneWaypoint.setEnabled(False)
-            view_window.btDeleteWayPoint.setEnabled(False)
-            view_window.btInvertDirection.setEnabled(False)
-            view_window.btRoundtrip.setEnabled(False)
-            view_window.cbTools.setEnabled(False)
-            view_window.tableWayPoints.setEnabled(False)
-
-    def enable_navbar_action_buttons(self, _type, view_window):
-        """
-        _type: view type (topview, sideview, tableview)
-        view_window: PyQt view window
-
-        function enables some control, used if access_level is appropriate
-        """
-        if _type == "topview" or _type == "sideview" or _type == "linearview":
-            actions = view_window.mpl.navbar.actions()
-            for action in actions:
-                action_text = action.text()
-                if action_text == "Ins WP" or action_text == "Del WP" or action_text == "Mv WP":
-                    action.setEnabled(True)
-        else:
-            # _type == tableview
-            view_window.btAddWayPointToFlightTrack.setEnabled(True)
-            view_window.btCloneWaypoint.setEnabled(True)
-            view_window.btDeleteWayPoint.setEnabled(True)
-            view_window.btInvertDirection.setEnabled(True)
-            view_window.btRoundtrip.setEnabled(True)
-            view_window.cbTools.setEnabled(True)
-            view_window.tableWayPoints.setEnabled(True)
-
->>>>>>> d0370465
     def logout(self):
         self.ui.local_active = True
         self.ui.menu_handler()
