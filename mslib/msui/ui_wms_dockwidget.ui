--- conflicted
+++ resolved
@@ -487,20 +487,12 @@
             <date>
              <year>2010</year>
              <month>1</month>
-<<<<<<< HEAD
-             <day>20</day>
-=======
              <day>18</day>
->>>>>>> b67c34ac
             </date>
            </property>
            <property name="minimumDateTime">
             <datetime>
-<<<<<<< HEAD
-             <hour>10</hour>
-=======
              <hour>8</hour>
->>>>>>> b67c34ac
              <minute>0</minute>
              <second>0</second>
              <year>2000</year>
@@ -517,11 +509,7 @@
            </property>
            <property name="minimumTime">
             <time>
-<<<<<<< HEAD
-             <hour>10</hour>
-=======
              <hour>8</hour>
->>>>>>> b67c34ac
              <minute>0</minute>
              <second>0</second>
             </time>
