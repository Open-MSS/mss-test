# -*- coding: utf-8 -*-
"""

    mslib.msui._tests.test_mscolab_version_history
    ~~~~~~~~~~~~~~~~~~~~~~~~~~~~~~~~~~~~~~

    This module is used to test mscolab-project related gui.

    This file is part of mss.

    :copyright: Copyright 2020 Tanish Grover
    :copyright: Copyright 2020-2021 by the mss team, see AUTHORS.
    :license: APACHE-2.0, see LICENSE for details.

    Licensed under the Apache License, Version 2.0 (the "License");
    you may not use this file except in compliance with the License.
    You may obtain a copy of the License at

       http://www.apache.org/licenses/LICENSE-2.0

    Unless required by applicable law or agreed to in writing, software
    distributed under the License is distributed on an "AS IS" BASIS,
    WITHOUT WARRANTIES OR CONDITIONS OF ANY KIND, either express or implied.
    See the License for the specific language governing permissions and
    limitations under the License.
"""
import os
import sys
import pytest
import mock

from mslib._tests.utils import mscolab_start_server
from mslib.msui.mscolab import MSSMscolabWindow
from mslib.mscolab.conf import mscolab_settings
from PyQt5 import QtCore, QtTest, QtWidgets


PORTS = list(range(9591, 9620))


@pytest.mark.skipif(os.name == "nt",
                    reason="multiprocessing needs currently start_method fork")
class Test_MscolabVersionHistory(object):
    def setup(self):
        self.process, self.url, self.app, _, self.cm, self.fm = mscolab_start_server(PORTS)
        QtTest.QTest.qWait(500)
        self.application = QtWidgets.QApplication(sys.argv)
        self.window = MSSMscolabWindow(data_dir=mscolab_settings.MSCOLAB_DATA_DIR,
                                       mscolab_server_url=self.url)
        self._connect_to_mscolab()
        self._login()
        self._activate_project_at_index(0)
        # activate project window here by clicking button
        QtTest.QTest.mouseClick(self.window.versionHistoryBtn, QtCore.Qt.LeftButton)
        QtWidgets.QApplication.processEvents()
        QtTest.QTest.qWait(100)
        QtWidgets.QApplication.processEvents()
        QtWidgets.QApplication.processEvents()
        self.version_window = self.window.version_window
        assert self.version_window is not None
        QtTest.QTest.qWaitForWindowExposed(self.window)
        QtWidgets.QApplication.processEvents()

    def teardown(self):
        if self.window.version_window:
            self.window.version_window.close()
        if self.window.conn:
            self.window.conn.disconnect()
        self.application.quit()
        QtWidgets.QApplication.processEvents()
        self.process.terminate()

    def test_changes(self):
        self._change_version_filter(1)
        len_prev = self.version_window.changes.count()
        # make a changes
        self.window.waypoints_model.invert_direction()
        QtWidgets.QApplication.processEvents()
        QtTest.QTest.qWait(100)
        self.window.waypoints_model.invert_direction()
        QtWidgets.QApplication.processEvents()
        QtTest.QTest.qWait(100)
        self.version_window.load_all_changes()
        QtWidgets.QApplication.processEvents()
        len_after = self.version_window.changes.count()
        assert len_prev == (len_after - 2)

    @mock.patch("PyQt5.QtWidgets.QInputDialog.getText", return_value=["MyVersionName", True])
    def test_set_version_name(self, mockbox):
        self._change_version_filter(1)
        # make a changes
        self.window.waypoints_model.invert_direction()
        QtWidgets.QApplication.processEvents()
        QtTest.QTest.qWait(100)
        self.version_window.load_all_changes()
        QtWidgets.QApplication.processEvents()
        self._activate_change_at_index(0)
        QtWidgets.QApplication.processEvents()
        QtTest.QTest.mouseClick(self.version_window.nameVersionBtn, QtCore.Qt.LeftButton)
        QtWidgets.QApplication.processEvents()
        QtTest.QTest.qWait(100)
        assert self.version_window.changes.currentItem().version_name == "MyVersionName"
        assert self.version_window.changes.count() == 1

    def test_version_name_delete(self):
<<<<<<< HEAD
        pytest.skip("because dependency order of test_set_version_name")
=======
        pytest.skip("skipped because the next line triggers an assert")
>>>>>>> 492482f3
        self._activate_change_at_index(0)
        QtTest.QTest.mouseClick(self.version_window.deleteVersionNameBtn, QtCore.Qt.LeftButton)
        QtWidgets.QApplication.processEvents()
        QtTest.QTest.qWait(100)
        assert self.version_window.changes.count() == 0

    @mock.patch("PyQt5.QtWidgets.QMessageBox.question", return_value=QtWidgets.QMessageBox.Yes)
    def test_undo(self, mockbox):
        self._change_version_filter(1)
        # make changes
        for i in range(2):
            self.window.waypoints_model.invert_direction()
            QtWidgets.QApplication.processEvents()
            QtTest.QTest.qWait(100)
        self.version_window.load_all_changes()
        QtWidgets.QApplication.processEvents()
        changes_count = self.version_window.changes.count()
        self._activate_change_at_index(1)
        QtTest.QTest.mouseClick(self.version_window.checkoutBtn, QtCore.Qt.LeftButton)
        QtWidgets.QApplication.processEvents()
        QtTest.QTest.qWait(200)
        new_changes_count = self.version_window.changes.count()
        assert changes_count + 1 == new_changes_count

    def test_refresh(self):
        self._change_version_filter(1)
        changes_count = self.version_window.changes.count()
        self.window.waypoints_model.invert_direction()
        QtWidgets.QApplication.processEvents()
        QtTest.QTest.qWait(100)
        self.window.waypoints_model.invert_direction()
        QtWidgets.QApplication.processEvents()
        QtTest.QTest.qWait(100)
        QtTest.QTest.mouseClick(self.version_window.refreshBtn, QtCore.Qt.LeftButton)
        QtWidgets.QApplication.processEvents()
        QtTest.QTest.qWait(100)
        new_changes_count = self.version_window.changes.count()
        assert new_changes_count == changes_count + 2

    def _connect_to_mscolab(self):
        assert self.window is not None
        self.window.url.setEditText(self.url)
        QtTest.QTest.mouseClick(self.window.toggleConnectionBtn, QtCore.Qt.LeftButton)
        QtTest.QTest.qWait(100)

    def _login(self):
        assert self.window is not None
        self.window.emailid.setText('a')
        self.window.password.setText('a')
        QtTest.QTest.mouseClick(self.window.loginButton, QtCore.Qt.LeftButton)
        QtWidgets.QApplication.processEvents()

    def _activate_project_at_index(self, index):
        assert self.window is not None
        assert index < self.window.listProjects.count()
        item = self.window.listProjects.item(index)
        point = self.window.listProjects.visualItemRect(item).center()
        QtTest.QTest.mouseClick(self.window.listProjects.viewport(), QtCore.Qt.LeftButton, pos=point)
        QtWidgets.QApplication.processEvents()
        QtTest.QTest.mouseDClick(self.window.listProjects.viewport(), QtCore.Qt.LeftButton, pos=point)
        QtWidgets.QApplication.processEvents()

    def _activate_change_at_index(self, index):
        assert self.version_window is not None
        assert index < self.version_window.changes.count()
        item = self.version_window.changes.item(index)
        point = self.version_window.changes.visualItemRect(item).center()
        QtTest.QTest.mouseClick(self.version_window.changes.viewport(), QtCore.Qt.LeftButton, pos=point)
        QtWidgets.QApplication.processEvents()
        QtTest.QTest.keyClick(self.version_window.changes.viewport(), QtCore.Qt.Key_Return)
        QtWidgets.QApplication.processEvents()
        QtTest.QTest.qWait(100)

    def _change_version_filter(self, index):
        assert self.version_window is not None
        assert index < self.version_window.versionFilterCB.count()
        self.version_window.versionFilterCB.setCurrentIndex(index)
        self.version_window.versionFilterCB.currentIndexChanged.emit(index)
        QtWidgets.QApplication.processEvents()
        QtTest.QTest.qWait(100)<|MERGE_RESOLUTION|>--- conflicted
+++ resolved
@@ -103,11 +103,7 @@
         assert self.version_window.changes.count() == 1
 
     def test_version_name_delete(self):
-<<<<<<< HEAD
-        pytest.skip("because dependency order of test_set_version_name")
-=======
         pytest.skip("skipped because the next line triggers an assert")
->>>>>>> 492482f3
         self._activate_change_at_index(0)
         QtTest.QTest.mouseClick(self.version_window.deleteVersionNameBtn, QtCore.Qt.LeftButton)
         QtWidgets.QApplication.processEvents()
