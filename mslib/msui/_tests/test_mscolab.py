# -*- coding: utf-8 -*-
"""

    mslib.msui._tests.test_mscolab
    ~~~~~~~~~~~~~~~~~~~~~~~~~~~~~~

    This module is used to test mscolab related gui.

    This file is part of mss.

    :copyright: Copyright 2019 Shivashis Padhi
    :copyright: Copyright 2019-2021 by the mss team, see AUTHORS.
    :license: APACHE-2.0, see LICENSE for details.

    Licensed under the Apache License, Version 2.0 (the "License");
    you may not use this file except in compliance with the License.
    You may obtain a copy of the License at

       http://www.apache.org/licenses/LICENSE-2.0

    Unless required by applicable law or agreed to in writing, software
    distributed under the License is distributed on an "AS IS" BASIS,
    WITHOUT WARRANTIES OR CONDITIONS OF ANY KIND, either express or implied.
    See the License for the specific language governing permissions and
    limitations under the License.
"""
import sys
import os
import fs
import fs.errors
import fs.opener.errors
import requests.exceptions
import mock
import pytest

from mslib.mscolab.conf import mscolab_settings
from mslib.mscolab.models import Permission, User
from mslib.msui.flighttrack import WaypointsTableModel
from PyQt5 import QtCore, QtTest, QtWidgets
from mslib._tests.utils import mscolab_start_server, ExceptionMock
import mslib.msui.mss_pyui as mss_pyui
from mslib.msui import mscolab


PORTS = list(range(9481, 9530))


class Test_Mscolab_connect_window():
    def setup(self):
        self.process, self.url, self.app, _, self.cm, self.fm = mscolab_start_server(PORTS)
        QtTest.QTest.qWait(500)
        self.application = QtWidgets.QApplication(sys.argv)
        self.main_window = mss_pyui.MSSMainWindow(mscolab_data_dir=mscolab_settings.MSCOLAB_DATA_DIR)
        self.main_window.show()
        self.window = mscolab.MSColab_ConnectDialog(parent=self.main_window, mscolab=self.main_window.mscolab)
        self.window.urlCb.setEditText(self.url)
        self.main_window.mscolab.connect_window = self.window
        self.window.show()

    def teardown(self):
        self.window.hide()
        self.main_window.hide()
        QtWidgets.QApplication.processEvents()
        self.application.quit()
        QtWidgets.QApplication.processEvents()
        self.process.terminate()

    def test_url_combo(self):
<<<<<<< HEAD
        assert self.window.url.count() >= 1

    @pytest.mark.skip("based on handle_db_seed")
    @mock.patch("PyQt5.QtWidgets.QMessageBox")
    def test_login(self, mockbox):
        self._connect_to_mscolab()
        self._login()
        # screen shows logout button
        assert self.window.label.text() == 'Welcome, a'
        assert self.window.loginWidget.isVisible() is False
        # test project listing visibility
        assert self.window.listProjects.model().rowCount() == 3
        # test logout
        QtTest.QTest.mouseClick(self.window.logoutButton, QtCore.Qt.LeftButton)
        QtWidgets.QApplication.processEvents()
        assert self.window.listProjects.model().rowCount() == 0
        # ToDo understand why this is not cleared
        # assert self.window.label.text() == ""
        assert self.window.conn is None
=======
        assert self.window.urlCb.count() >= 1
>>>>>>> 4f426a98

    @mock.patch("PyQt5.QtWidgets.QWidget.setStyleSheet")
    def test_connect(self, mockset):
        for exc in [requests.exceptions.ConnectionError, requests.exceptions.InvalidSchema,
                    requests.exceptions.InvalidURL, requests.exceptions.SSLError, Exception("")]:
            with mock.patch("requests.get", new=ExceptionMock(exc).raise_exc):
                self.window.connect_handler()

        self._connect_to_mscolab()
        assert mockset.call_args_list == [mock.call("color: red;") for _ in range(5)] + [mock.call("color: green;")]

    def test_disconnect(self):
        self._connect_to_mscolab()
        QtTest.QTest.mouseClick(self.window.connectBtn, QtCore.Qt.LeftButton)
        assert self.window.mscolab_server_url is None

<<<<<<< HEAD
    @pytest.mark.skip("based on handle_db_seed")
=======
    def test_login(self):
        self._connect_to_mscolab()
        self._login()
        QtWidgets.QApplication.processEvents()
        # show logged in widgets
        assert self.main_window.usernameLabel.text() == 'a'
        assert self.main_window.connectBtn.isVisible() is False
        assert self.main_window.mscolab.connect_window is None
        assert self.main_window.local_active is True
        # test project listing visibility
        assert self.main_window.listProjectsMSC.model().rowCount() == 3
        # test logout
        self.main_window.mscolab.logout_action.trigger()
        QtWidgets.QApplication.processEvents()
        assert self.main_window.listProjectsMSC.model().rowCount() == 0
        assert self.main_window.mscolab.conn is None
        assert self.main_window.local_active is True

    def test_add_user(self):
        self._connect_to_mscolab()
        self._create_user("something", "something@something.org", "something")
        # assert self.window.stackedWidget.currentWidget() == self.window.newuserPage
        self._login("something@something.org", "something")
        assert self.main_window.usernameLabel.text() == 'something'
        assert self.main_window.mscolab.connect_window is None

    def test_failed_authorize(self):
        class response:
            def __init__(self, code, text):
                self.status_code = code
                self.text = text

        # case: connection error when trying to login after connecting to server
        self._connect_to_mscolab()
        with mock.patch("PyQt5.QtWidgets.QWidget.setStyleSheet") as mockset:
            with mock.patch("requests.Session.post", new=ExceptionMock(requests.exceptions.ConnectionError).raise_exc):
                self._login()
                mockset.assert_has_calls([mock.call("color: red;"), mock.call("")])

        # case: when the credentials are incorrect for login
        self._connect_to_mscolab()
        with mock.patch("PyQt5.QtWidgets.QWidget.setStyleSheet") as mockset:
            with mock.patch("requests.Session.post", return_value=response(201, "False")):
                self._login()
                mockset.assert_has_calls([mock.call("color: red;")])

        # case: when http auth fails
        with mock.patch("PyQt5.QtWidgets.QWidget.setStyleSheet") as mockset:
            with mock.patch("requests.Session.post", return_value=response(401, "Unauthorized Access")):
                self._login()
                # check if switched to HTTP Auth Page
                assert self.window.stackedWidget.currentIndex() == 2
                # press ok without entering server auth details
                okWidget = self.window.httpBb.button(self.window.httpBb.Ok)
                QtTest.QTest.mouseClick(okWidget, QtCore.Qt.LeftButton)
                QtWidgets.QApplication.processEvents()
                mockset.assert_has_calls([mock.call("color: red;")])

    def _connect_to_mscolab(self):
        self.window.urlCb.setEditText(self.url)
        QtTest.QTest.mouseClick(self.window.connectBtn, QtCore.Qt.LeftButton)
        QtWidgets.QApplication.processEvents()
        QtTest.QTest.qWait(500)

    def _login(self, emailid="a", password="a"):
        self.window.loginEmailLe.setText(emailid)
        self.window.loginPasswordLe.setText(password)
        QtTest.QTest.mouseClick(self.window.loginBtn, QtCore.Qt.LeftButton)
        QtWidgets.QApplication.processEvents()
        QtTest.QTest.qWait(500)

    def _create_user(self, username, email, password):
        QtTest.QTest.mouseClick(self.window.addUserBtn, QtCore.Qt.LeftButton)
        QtWidgets.QApplication.processEvents()
        self.window.newUsernameLe.setText(str(username))
        QtWidgets.QApplication.processEvents()
        self.window.newEmailLe.setText(str(email))
        QtWidgets.QApplication.processEvents()
        self.window.newPasswordLe.setText(str(password))
        QtWidgets.QApplication.processEvents()
        self.window.newConfirmPasswordLe.setText(str(password))
        QtWidgets.QApplication.processEvents()
        okWidget = self.window.newUserBb.button(self.window.newUserBb.Ok)
        QtTest.QTest.mouseClick(okWidget, QtCore.Qt.LeftButton)
        QtWidgets.QApplication.processEvents()


@pytest.mark.skipif(os.name == "nt",
                    reason="multiprocessing needs currently start_method fork")
class Test_Mscolab(object):
    sample_path = os.path.join(os.path.dirname(__file__), "..", "..", "..", "docs", "samples", "flight-tracks")
    # import/export plugins
    import_plugins = {
        "Text": ["txt", "mslib.plugins.io.text", "load_from_txt"],
        "FliteStar": ["fls", "mslib.plugins.io.flitestar", "load_from_flitestar"],
    }
    export_plugins = {
        "Text": ["txt", "mslib.plugins.io.text", "save_to_txt"],
    }

    def setup(self):
        self.process, self.url, self.app, _, self.cm, self.fm = mscolab_start_server(PORTS)
        QtTest.QTest.qWait(500)
        self.application = QtWidgets.QApplication(sys.argv)
        self.window = mss_pyui.MSSMainWindow(mscolab_data_dir=mscolab_settings.MSCOLAB_DATA_DIR)
        self.window.show()

    def teardown(self):
        if self.window.mscolab.version_window:
            self.window.mscolab.version_window.close()
        if self.window.mscolab.conn:
            self.window.mscolab.conn.disconnect()
        # force close all open views
        while self.window.listViews.count() > 0:
            self.window.listViews.item(0).window.handle_force_close()
        # close all hanging project option windows
        self.window.mscolab.close_external_windows()
        self.application.quit()
        QtWidgets.QApplication.processEvents()
        self.process.terminate()

>>>>>>> 4f426a98
    def test_activate_project(self):
        self._connect_to_mscolab()
        self._login()
        # activate a project
        self._activate_project_at_index(0)
        assert self.window.mscolab.active_pid is not None

    @pytest.mark.skip("based on handle_db_seed")
    @mock.patch("PyQt5.QtWidgets.QMessageBox")
    def test_view_open(self, mockbox):
        self._connect_to_mscolab()
        self._login()
        # test after activating project
        self._activate_project_at_index(0)
        self.window.actionTableView.trigger()
        QtWidgets.QApplication.processEvents()
        assert len(self.window.get_active_views()) == 1
        self.window.actionTopView.trigger()
        QtWidgets.QApplication.processEvents()
        assert len(self.window.get_active_views()) == 2
        self.window.actionSideView.trigger()
        QtWidgets.QApplication.processEvents()
        assert len(self.window.get_active_views()) == 3
        self.window.actionLinearView.trigger()
        QtWidgets.QApplication.processEvents()
        assert len(self.window.get_active_views()) == 4

        project = self.window.mscolab.active_pid
        uid = self.window.mscolab.user["id"]
        active_windows = self.window.get_active_views()
        topview = active_windows[1]
        tableview = active_windows[0]
        self.window.mscolab.handle_update_permission(project, uid, "viewer")
        assert not tableview.btAddWayPointToFlightTrack.isEnabled()
        assert any(action.text() == "Ins WP" and not action.isEnabled() for action in topview.mpl.navbar.actions())
        self.window.mscolab.handle_update_permission(project, uid, "creator")
        assert tableview.btAddWayPointToFlightTrack.isEnabled()
        assert any(action.text() == "Ins WP" and action.isEnabled() for action in topview.mpl.navbar.actions())

    @pytest.mark.skip("based on handle_db_seed and prior test")
    @mock.patch("PyQt5.QtWidgets.QFileDialog.getSaveFileName",
                return_value=(fs.path.join(mscolab_settings.MSCOLAB_DATA_DIR, 'test_export.ftml'), None))
    def test_handle_export(self, mockbox):
        self._connect_to_mscolab()
        self._login()
        self._activate_project_at_index(0)
        self.window.actionExportFlightTrackftml.trigger()
        QtWidgets.QApplication.processEvents()
        exported_waypoints = WaypointsTableModel(filename=fs.path.join(self.window.mscolab.data_dir, 'test_export.ftml'))
        wp_count = len(self.window.mscolab.waypoints_model.waypoints)
        assert wp_count == 2
        for i in range(wp_count):
            assert exported_waypoints.waypoint_data(i).lat == self.window.mscolab.waypoints_model.waypoint_data(i).lat

    @pytest.mark.parametrize("ext", [".ftml", ".csv", ".txt"])
    @mock.patch("PyQt5.QtWidgets.QMessageBox")
    def test_import_file(self, mockbox, ext):
        with mock.patch("mslib.msui.mss_pyui.config_loader", return_value=self.import_plugins):
            self.window.add_import_plugins("qt")
        with mock.patch("mslib.msui.mss_pyui.config_loader", return_value=self.export_plugins):
            self.window.add_export_plugins("qt")
        file_path = fs.path.join(mscolab_settings.MSCOLAB_DATA_DIR, f'test_import{ext}')
        with mock.patch("PyQt5.QtWidgets.QFileDialog.getSaveFileName", return_value=(file_path, None)):
            with mock.patch("PyQt5.QtWidgets.QFileDialog.getOpenFileName", return_value=(file_path, None)):
                self._connect_to_mscolab()
                self._login()
                self._activate_project_at_index(0)
                exported_wp = WaypointsTableModel(waypoints=self.window.mscolab.waypoints_model.waypoints)
                full_name = f"actionExportFlightTrack{ext[1:]}"
                for action in self.window.menuExportActiveFlightTrack.actions():
                    if action.objectName() == full_name:
                        action.trigger()
                        break
                assert os.path.exists(fs.path.join(mscolab_settings.MSCOLAB_DATA_DIR, f'test_import{ext}'))
                QtWidgets.QApplication.processEvents()
                self.window.mscolab.waypoints_model.invert_direction()
                QtWidgets.QApplication.processEvents()
                QtTest.QTest.qWait(100)
                assert exported_wp.waypoint_data(0).lat != self.window.mscolab.waypoints_model.waypoint_data(0).lat
                full_name = f"actionImportFlightTrack{ext[1:]}"
                for action in self.window.menuImportFlightTrack.actions():
                    if action.objectName() == full_name:
                        action.trigger()
                        break
                QtWidgets.QApplication.processEvents()
                QtTest.QTest.qWait(100)
                assert len(self.window.mscolab.waypoints_model.waypoints) == 2
                imported_wp = self.window.mscolab.waypoints_model
                wp_count = len(imported_wp.waypoints)
                assert wp_count == 2
                for i in range(wp_count):
                    assert exported_wp.waypoint_data(i).lat == imported_wp.waypoint_data(i).lat

    @pytest.mark.skip('test hangs')
    def test_work_locally_toggle(self):
        self._connect_to_mscolab()
        self._login()
        self._activate_project_at_index(0)
        self.window.workLocallyCheckbox.setChecked(True)
        QtWidgets.QApplication.processEvents()
        QtTest.QTest.qWait(100)
        self.window.mscolab.waypoints_model.invert_direction()
        QtWidgets.QApplication.processEvents()
        QtTest.QTest.qWait(100)
        wpdata_local = self.window.mscolab.waypoints_model.waypoint_data(0)
        self.window.workLocallyCheckbox.setChecked(False)
        QtWidgets.QApplication.processEvents()
        QtTest.QTest.qWait(100)
        wpdata_server = self.window.mscolab.waypoints_model.waypoint_data(0)
        assert wpdata_local.lat != wpdata_server.lat

    @mock.patch("mslib.msui.mscolab.QtWidgets.QErrorMessage.showMessage")
    @mock.patch("mslib.msui.mscolab.get_open_filename", return_value=os.path.join(sample_path, u"example.ftml"))
    def test_browse_add_project(self, mockopen, mockmessage):
        self._connect_to_mscolab()
        self._create_user("something", "something@something.org", "something")
        self._login("something@something.org", "something")
        assert self.window.listProjectsMSC.model().rowCount() == 0
        self.window.actionAddProject.trigger()
        QtWidgets.QApplication.processEvents()
        self.window.mscolab.add_proj_dialog.path.setText(str("example"))
        QtWidgets.QApplication.processEvents()
        self.window.mscolab.add_proj_dialog.description.setText(str("example"))
        QtWidgets.QApplication.processEvents()
        QtTest.QTest.mouseClick(self.window.mscolab.add_proj_dialog.browse, QtCore.Qt.LeftButton)
        QtWidgets.QApplication.processEvents()
        okWidget = self.window.mscolab.add_proj_dialog.buttonBox.button(self.window.mscolab.add_proj_dialog.buttonBox.Ok)
        QtTest.QTest.mouseClick(okWidget, QtCore.Qt.LeftButton)
        QtWidgets.QApplication.processEvents()
        assert self.window.listProjectsMSC.model().rowCount() == 1

    @pytest.mark.skip("based on handle_db_seed")
    @mock.patch("PyQt5.QtWidgets.QErrorMessage")
    def test_add_project(self, mockbox):
        self._connect_to_mscolab()
        self._create_user("something", "something@something.org", "something")
        self._login("something@something.org", "something")
        assert self.window.usernameLabel.text() == 'something'
        assert self.window.connectBtn.isVisible() is False
        self._create_project("Alpha", "Description Alpha")
        assert mockbox.return_value.showMessage.call_count == 1
        with mock.patch("PyQt5.QtWidgets.QLineEdit.text", return_value=None):
            self._create_project("Alpha2", "Description Alpha")
        with mock.patch("PyQt5.QtWidgets.QTextEdit.toPlainText", return_value=None):
            self._create_project("Alpha3", "Description Alpha")
        self._create_project("/", "Description Alpha")
        assert mockbox.return_value.showMessage.call_count == 4
        assert self.window.listProjectsMSC.model().rowCount() == 1
        self._create_project("reproduce-test", "Description Test")
        assert self.window.listProjectsMSC.model().rowCount() == 2
        self._activate_project_at_index(0)
        assert self.window.mscolab.active_project_name == "Alpha"
        self._activate_project_at_index(1)
        assert self.window.mscolab.active_project_name == "reproduce-test"

    @mock.patch("mslib.msui.mscolab.QtWidgets.QMessageBox")
    @mock.patch("mslib.msui.mscolab.QtWidgets.QInputDialog.getText", return_value=("flight7", True))
    def test_handle_delete_project(self, mocktext, mockbox):
        # pytest.skip('needs a review for the delete button pressed. Seems to delete a None project')
        self._connect_to_mscolab()
        self._create_user("berta", "berta@something.org", "something")
        self._login("berta@something.org", "something")
        assert self.window.usernameLabel.text() == 'berta'
        assert self.window.connectBtn.isVisible() is False
        assert self.window.listProjectsMSC.model().rowCount() == 0
        self._create_project("flight7", "Description flight7")
        assert self.window.mscolab.active_pid is None
        self._activate_project_at_index(0)
        p_id = self.window.mscolab.get_recent_pid()
        assert p_id is not None
        assert self.window.listProjectsMSC.model().rowCount() == 1
        self.window.actionDeleteProject.trigger()
        QtWidgets.QApplication.processEvents()
        p_id = self.window.mscolab.get_recent_pid()
        assert p_id is None

    def test_get_recent_pid(self):
        self._connect_to_mscolab()
        self._create_user("anton", "anton@something.org", "something")
        self._login("anton@something.org", "something")
        assert self.window.usernameLabel.text() == 'anton'
        assert self.window.connectBtn.isVisible() is False
        assert self.window.listProjectsMSC.model().rowCount() == 0
        self._create_project("flight2", "Description flight2")
        current_pid = self.window.mscolab.get_recent_pid()
        self._create_project("flight3", "Description flight3")
        self._create_project("flight4", "Description flight4")
        # ToDo fix number after cleanup initial data
        assert self.window.mscolab.get_recent_pid() == current_pid + 2

    def test_get_recent_project(self):
        self._connect_to_mscolab()
        self._create_user("berta", "berta@something.org", "something")
        self._login("berta@something.org", "something")
        assert self.window.usernameLabel.text() == 'berta'
        assert self.window.connectBtn.isVisible() is False
        assert self.window.listProjectsMSC.model().rowCount() == 0
        self._create_project("flight1234", "Description flight1234")
        self._activate_project_at_index(0)
        project = self.window.mscolab.get_recent_project()
        assert project["path"] == "flight1234"
        assert project["access_level"] == "creator"

    def test_delete_project_from_list(self):
        self._connect_to_mscolab()
        self._create_user("other", "other@something.org", "something")
        self._login("other@something.org", "something")
        assert self.window.usernameLabel.text() == 'other'
        assert self.window.connectBtn.isVisible() is False
        assert self.window.listProjectsMSC.model().rowCount() == 0
        self._create_project("flight3", "Description flight3")
        self._activate_project_at_index(0)
        p_id = self.window.mscolab.get_recent_pid()
        self.window.mscolab.delete_project_from_list(p_id)
        assert self.window.mscolab.active_pid is None

    @mock.patch("PyQt5.QtWidgets.QMessageBox.question", return_value=QtWidgets.QMessageBox.Yes)
    def test_user_delete(self, mockmessage):
        self._connect_to_mscolab()
        self._create_user("something", "something@something.org", "something")
        self._login("something@something.org", "something")
        u_id = self.window.mscolab.user['id']
        self.window.mscolab.open_profile_window()
        QtTest.QTest.mouseClick(self.window.mscolab.profile_dialog.deleteAccountBtn, QtCore.Qt.LeftButton)
        QtWidgets.QApplication.processEvents()
        assert self.window.listProjectsMSC.model().rowCount() == 0
        assert self.window.usernameLabel.isVisible() is False
        assert self.window.connectBtn.isVisible() is True
        with self.app.app_context():
            assert User.query.filter_by(emailid='something').count() == 0
            assert Permission.query.filter_by(u_id=u_id).count() == 0

    def test_open_help_dialog(self):
        self.window.actionMSColabHelp.trigger()
        QtWidgets.QApplication.processEvents()
        assert self.window.mscolab.help_dialog is not None
        self.window.close()

    @mock.patch("PyQt5.QtWidgets.QMessageBox.warning", return_value=QtWidgets.QMessageBox.Yes)
    def test_close_help_dialog(self, mockwarn):
        self.window.actionMSColabHelp.trigger()
        QtWidgets.QApplication.processEvents()
        self.window.close()
        QtTest.QTest.qWait(50)
        assert self.window.mscolab.help_dialog is None

    @mock.patch("PyQt5.QtWidgets.QMessageBox")
    @mock.patch("sys.exit")
    def test_create_dir_exceptions(self, mockexit, mockbox):
        with mock.patch("fs.open_fs", new=ExceptionMock(fs.errors.CreateFailed).raise_exc):
            self.window.mscolab.data_dir = "://"
            self.window.mscolab.create_dir()
            assert mockbox.critical.call_count == 1
            assert mockexit.call_count == 1

        with mock.patch("fs.open_fs", new=ExceptionMock(fs.opener.errors.UnsupportedProtocol).raise_exc):
            self.window.mscolab.data_dir = "://"
            self.window.mscolab.create_dir()
            assert mockbox.critical.call_count == 2
            assert mockexit.call_count == 2

    @mock.patch("PyQt5.QtWidgets.QMessageBox")
    def test_profile_dialog(self, mockbox):
        self._connect_to_mscolab()
        self._create_user("something", "something@something.org", "something")
        self._login("something@something.org", "something")
        self.window.mscolab.profile_action.trigger()
        QtWidgets.QApplication.processEvents()
        # case: default gravatar is set and no messagebox is called
        assert mockbox.critical.call_count == 0
        assert self.window.mscolab.prof_diag is not None
        # case: trying to fetch non-existing gravatar
        self.window.mscolab.fetch_gravatar(refresh=True)
        assert mockbox.critical.call_count == 1
        assert not self.window.mscolab.profile_dialog.gravatarLabel.pixmap().isNull()

    def _connect_to_mscolab(self):
        self.connect_window = mscolab.MSColab_ConnectDialog(parent=self.window, mscolab=self.window.mscolab)
        self.window.mscolab.connect_window = self.connect_window
        self.connect_window.urlCb.setEditText(self.url)
        self.connect_window.show()
        QtTest.QTest.mouseClick(self.connect_window.connectBtn, QtCore.Qt.LeftButton)
        QtWidgets.QApplication.processEvents()
        QtTest.QTest.qWait(500)

    def _login(self, emailid="a", password="a"):
        self.connect_window.loginEmailLe.setText(emailid)
        self.connect_window.loginPasswordLe.setText(password)
        QtTest.QTest.mouseClick(self.connect_window.loginBtn, QtCore.Qt.LeftButton)
        QtWidgets.QApplication.processEvents()
        QtTest.QTest.qWait(500)

    def _create_user(self, username, email, password):
        QtTest.QTest.mouseClick(self.connect_window.addUserBtn, QtCore.Qt.LeftButton)
        QtWidgets.QApplication.processEvents()
        self.connect_window.newUsernameLe.setText(str(username))
        QtWidgets.QApplication.processEvents()
        self.connect_window.newEmailLe.setText(str(email))
        QtWidgets.QApplication.processEvents()
        self.connect_window.newPasswordLe.setText(str(password))
        QtWidgets.QApplication.processEvents()
        self.connect_window.newConfirmPasswordLe.setText(str(password))
        QtWidgets.QApplication.processEvents()
        okWidget = self.connect_window.newUserBb.button(self.connect_window.newUserBb.Ok)
        QtTest.QTest.mouseClick(okWidget, QtCore.Qt.LeftButton)
        QtWidgets.QApplication.processEvents()

    @mock.patch("mslib.msui.mscolab.QtWidgets.QErrorMessage.showMessage")
    def _create_project(self, path, description, mockbox):
        self.window.actionAddProject.trigger()
        QtWidgets.QApplication.processEvents()
        self.window.mscolab.add_proj_dialog.path.setText(str(path))
        QtWidgets.QApplication.processEvents()
        self.window.mscolab.add_proj_dialog.description.setText(str(description))
        QtWidgets.QApplication.processEvents()
        okWidget = self.window.mscolab.add_proj_dialog.buttonBox.button(self.window.mscolab.add_proj_dialog.buttonBox.Ok)
        QtTest.QTest.mouseClick(okWidget, QtCore.Qt.LeftButton)
        QtWidgets.QApplication.processEvents()

    def _activate_project_at_index(self, index):
        item = self.window.listProjectsMSC.item(index)
        point = self.window.listProjectsMSC.visualItemRect(item).center()
        QtTest.QTest.mouseClick(self.window.listProjectsMSC.viewport(), QtCore.Qt.LeftButton, pos=point)
        QtWidgets.QApplication.processEvents()
        QtTest.QTest.mouseDClick(self.window.listProjectsMSC.viewport(), QtCore.Qt.LeftButton, pos=point)
        QtWidgets.QApplication.processEvents()<|MERGE_RESOLUTION|>--- conflicted
+++ resolved
@@ -66,29 +66,7 @@
         self.process.terminate()
 
     def test_url_combo(self):
-<<<<<<< HEAD
-        assert self.window.url.count() >= 1
-
-    @pytest.mark.skip("based on handle_db_seed")
-    @mock.patch("PyQt5.QtWidgets.QMessageBox")
-    def test_login(self, mockbox):
-        self._connect_to_mscolab()
-        self._login()
-        # screen shows logout button
-        assert self.window.label.text() == 'Welcome, a'
-        assert self.window.loginWidget.isVisible() is False
-        # test project listing visibility
-        assert self.window.listProjects.model().rowCount() == 3
-        # test logout
-        QtTest.QTest.mouseClick(self.window.logoutButton, QtCore.Qt.LeftButton)
-        QtWidgets.QApplication.processEvents()
-        assert self.window.listProjects.model().rowCount() == 0
-        # ToDo understand why this is not cleared
-        # assert self.window.label.text() == ""
-        assert self.window.conn is None
-=======
         assert self.window.urlCb.count() >= 1
->>>>>>> 4f426a98
 
     @mock.patch("PyQt5.QtWidgets.QWidget.setStyleSheet")
     def test_connect(self, mockset):
@@ -105,9 +83,7 @@
         QtTest.QTest.mouseClick(self.window.connectBtn, QtCore.Qt.LeftButton)
         assert self.window.mscolab_server_url is None
 
-<<<<<<< HEAD
-    @pytest.mark.skip("based on handle_db_seed")
-=======
+    @pytest.mark.skip("based on handle_db_seed")
     def test_login(self):
         self._connect_to_mscolab()
         self._login()
@@ -229,7 +205,7 @@
         QtWidgets.QApplication.processEvents()
         self.process.terminate()
 
->>>>>>> 4f426a98
+    @pytest.mark.skip("based on handle_db_seed")
     def test_activate_project(self):
         self._connect_to_mscolab()
         self._login()
@@ -269,7 +245,7 @@
         assert tableview.btAddWayPointToFlightTrack.isEnabled()
         assert any(action.text() == "Ins WP" and action.isEnabled() for action in topview.mpl.navbar.actions())
 
-    @pytest.mark.skip("based on handle_db_seed and prior test")
+    @pytest.mark.skip("based on handle_db_seed")
     @mock.patch("PyQt5.QtWidgets.QFileDialog.getSaveFileName",
                 return_value=(fs.path.join(mscolab_settings.MSCOLAB_DATA_DIR, 'test_export.ftml'), None))
     def test_handle_export(self, mockbox):
@@ -284,6 +260,7 @@
         for i in range(wp_count):
             assert exported_waypoints.waypoint_data(i).lat == self.window.mscolab.waypoints_model.waypoint_data(i).lat
 
+    @pytest.mark.skip("based on handle_db_seed")
     @pytest.mark.parametrize("ext", [".ftml", ".csv", ".txt"])
     @mock.patch("PyQt5.QtWidgets.QMessageBox")
     def test_import_file(self, mockbox, ext):
@@ -323,6 +300,7 @@
                 for i in range(wp_count):
                     assert exported_wp.waypoint_data(i).lat == imported_wp.waypoint_data(i).lat
 
+    @pytest.mark.skip("based on handle_db_seed")
     @pytest.mark.skip('test hangs')
     def test_work_locally_toggle(self):
         self._connect_to_mscolab()
