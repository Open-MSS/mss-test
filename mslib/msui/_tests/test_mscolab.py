--- conflicted
+++ resolved
@@ -297,15 +297,9 @@
         assert self.window.active_pid is None
 
     def _connect_to_mscolab(self):
-<<<<<<< HEAD
-        self.window.url.setEditText(self.MSCOLAB_URL_TEST)
-        QtTest.QTest.mouseClick(self.window.toggleConnectionBtn, QtCore.Qt.LeftButton)
-        time.sleep(0.5)
-=======
         self.window.url.setEditText(self.url)
         QtTest.QTest.mouseClick(self.window.connectMscolab, QtCore.Qt.LeftButton)
         time.sleep(0.1)
->>>>>>> 3db9e607
 
     def _login(self, emailid="a", password="a"):
         self.window.emailid.setText(emailid)
