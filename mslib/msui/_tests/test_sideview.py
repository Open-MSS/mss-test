--- conflicted
+++ resolved
@@ -225,49 +225,4 @@
         assert self.window.getView().image is not None
         self.window.getView().clear_figure()
         assert self.window.getView().image is None
-<<<<<<< HEAD
-        assert mockbox.critical.call_count == 0
-
-    @mock.patch("PyQt5.QtWidgets.QMessageBox")
-    @mock.patch("mslib.msui.sideview.MSS_SV_OptionsDialog")
-    def test_options(self, mockdlg, mockbox):
-        QtTest.QTest.mouseClick(self.window.btOptions, QtCore.Qt.LeftButton)
-        QtWidgets.QApplication.processEvents()
-        assert mockbox.critical.call_count == 0
-        assert mockdlg.call_count == 1
-        assert mockdlg.return_value.setModal.call_count == 1
-        assert mockdlg.return_value.exec_.call_count == 1
-        assert mockdlg.return_value.destroy.call_count == 1
-
-    @mock.patch("PyQt5.QtWidgets.QMessageBox")
-    def test_insert_point(self, mockbox):
-        pytest.skip('Test fails in reverse order, see ToDo')
-        """
-        Test inserting a point inside and outside the canvas
-        """
-        self.window.mpl.navbar._actions['insert_wp'].trigger()
-        QtWidgets.QApplication.processEvents()
-        assert len(self.window.waypoints_model.waypoints) == 3
-        point = self.window.mpl.canvas.rect().center()
-        QtTest.QTest.mouseClick(self.window.mpl.canvas, QtCore.Qt.LeftButton, pos=point)
-        QtWidgets.QApplication.processEvents()
-        assert len(self.window.waypoints_model.waypoints) == 4
-        QtTest.QTest.mouseClick(self.window.mpl.canvas, QtCore.Qt.LeftButton, pos=QtCore.QPoint(1, 1))
-        QtWidgets.QApplication.processEvents()
-        assert len(self.window.waypoints_model.waypoints) == 4
-        QtTest.QTest.mouseClick(self.window.mpl.canvas, QtCore.Qt.LeftButton)
-        # click again on same position
-        QtWidgets.QApplication.processEvents()
-        assert len(self.window.waypoints_model.waypoints) == 5
-        # ToDo next line fails on reverse order
-        assert mockbox.critical.call_count == 0
-
-    @mock.patch("PyQt5.QtWidgets.QMessageBox")
-    def test_y_axes(self, mockbox):
-        self.window.getView().get_settings()["secondary_axis"] = "pressure altitude"
-        self.window.getView().set_settings(self.window.getView().get_settings())
-        self.window.getView().get_settings()["secondary_axis"] = "flight level"
-        self.window.getView().set_settings(self.window.getView().get_settings())
-=======
->>>>>>> 36f4467b
         assert mockbox.critical.call_count == 0