--- conflicted
+++ resolved
@@ -56,7 +56,6 @@
         self.app.config['SQLALCHEMY_DATABASE_URI'] = mscolab_settings.SQLALCHEMY_DB_URI
         self.app.config['MSCOLAB_DATA_DIR'] = mscolab_settings.MSCOLAB_DATA_DIR
         self.app.config['UPLOAD_FOLDER'] = mscolab_settings.UPLOAD_FOLDER
-<<<<<<< HEAD
         self.url = self.app.config['URL']
         self.app, _, cm, fm = initialize_managers(self.app)
         self.fm = fm
@@ -66,17 +65,6 @@
         self.application = QtWidgets.QApplication(sys.argv)
         self.window = MSSMscolabWindow(data_dir=mscolab_settings.MSCOLAB_DATA_DIR,
                                        mscolab_server_url=self.url)
-=======
-        self.app, sockio, cm, fm = initialize_managers(self.app)
-        self.fm = fm
-        self.cm = cm
-        db.init_app(self.app)
-        self.MSCOLAB_URL_TEST = f"http://localhost:{self.port}"
-        logging.debug("starting")
-        self.application = QtWidgets.QApplication(sys.argv)
-        self.window = MSSMscolabWindow(data_dir=mscolab_settings.MSCOLAB_DATA_DIR,
-                                       mscolab_server_url=self.MSCOLAB_URL_TEST)
->>>>>>> 3757b3a2
         self._login()
         self._activate_project_at_index(0)
         # activate project window here by clicking button
@@ -162,11 +150,7 @@
             assert Message.query.filter_by(text='test edit').count() == 0
 
     def _connect_to_mscolab(self):
-<<<<<<< HEAD
         self.window.url.setEditText(self.url)
-=======
-        self.window.url.setEditText(self.MSCOLAB_URL_TEST)
->>>>>>> 3757b3a2
         QtTest.QTest.mouseClick(self.window.connectMscolab, QtCore.Qt.LeftButton)
         time.sleep(0.5)
 
