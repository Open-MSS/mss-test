--- conflicted
+++ resolved
@@ -50,12 +50,9 @@
 from mslib.msui.icons import icons, python_powered
 from mslib.utils.qt import get_open_filenames, get_save_filename, show_popup
 from mslib.utils.config import read_config_file, config_loader
-<<<<<<< HEAD
 from PyQt5 import QtGui, QtCore, QtWidgets
-=======
 from mslib.utils import release_info
-from PyQt5 import QtGui, QtCore, QtWidgets, QtTest
->>>>>>> 342d3177
+
 from matplotlib.backends.backend_qt5agg import FigureCanvasQTAgg as FigureCanvas
 
 # Add config path to PYTHONPATH so plugins located there may be found
