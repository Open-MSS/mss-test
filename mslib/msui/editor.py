# -*- coding: utf-8 -*-
"""

    mslib.msui.editor
    ~~~~~~~~~~~~~~~~~~~~~~

    config editor for mss_settings.json.

    This file is part of mss.

    :copyright: Copyright 2020 Vaibhav Mehra <veb7vmehra@gmail.com>
    :copyright: Copyright 2020-2021 by the mss team, see AUTHORS.
    :license: APACHE-2.0, see LICENSE for details.

    Licensed under the Apache License, Version 2.0 (the "License");
    you may not use this file except in compliance with the License.
    You may obtain a copy of the License at

       http://www.apache.org/licenses/LICENSE-2.0

    Unless required by applicable law or agreed to in writing, software
    distributed under the License is distributed on an "AS IS" BASIS,
    WITHOUT WARRANTIES OR CONDITIONS OF ANY KIND, either express or implied.
    See the License for the specific language governing permissions and
    limitations under the License.
"""
import fs
import logging
import json

from mslib.msui.mss_qt import get_open_filename, get_save_filename
from PyQt5 import QtWidgets, QtGui, QtCore, QtPrintSupport
from mslib.msui import constants
from mslib.msui.constants import MSS_CONFIG_PATH, MSS_SETTINGS
from mslib.msui.icons import icons


class EditorMainWindow(QtWidgets.QMainWindow):
    name = "MSSEditor"
    identifier = None

    viewCloses = QtCore.pyqtSignal(name="viewCloses")
    restartApplication = QtCore.pyqtSignal(name="restartApplication")

    def __init__(self, parent=None):
        super(EditorMainWindow, self).__init__(parent)
        self.path = None

        self.file_content = None
        self.layout = QtWidgets.QVBoxLayout()
        # Could also use a QTextEdit and set self.editor.setAcceptRichText(False)
        self.editor = QtWidgets.QPlainTextEdit()

        # Load mss_settings.json (if already exists), change \\ to / so fs can work with it
        self.path = constants.CACHED_CONFIG_FILE
<<<<<<< HEAD
        if self.path is not None:
=======
        if self.path:
>>>>>>> 1a15a950
            self.path = self.path.replace("\\", "/")
            dir_name, file_name = fs.path.split(self.path)
            with fs.open_fs(dir_name) as _fs:
                if _fs.exists(file_name):
                    self.file_content = _fs.readtext(file_name)
                    self.editor.setPlainText(self.file_content)
                    self.update_title()
        else:
            self.path = MSS_SETTINGS
            self.path = self.path.replace("\\", "/")
        self.last_saved = self.editor.toPlainText()

        # Setup the QTextEdit editor configuration
        fixedfont = QtGui.QFontDatabase.systemFont(QtGui.QFontDatabase.FixedFont)
        fixedfont.setPointSize(12)
        self.editor.setFont(fixedfont)

        self.layout.addWidget(self.editor)

        self.container = QtWidgets.QWidget()
        self.container.setLayout(self.layout)
        self.setCentralWidget(self.container)

        self.status = QtWidgets.QStatusBar()
        self.setStatusBar(self.status)

        self.file_toolbar = QtWidgets.QToolBar("File")
        self.file_toolbar.setIconSize(QtCore.QSize(14, 14))
        self.addToolBar(self.file_toolbar)
        self.file_menu = self.menuBar().addMenu("&File")

        self.open_file_action = QtWidgets.QAction(QtGui.QIcon(icons('config_editor',
                                                                    'Folder-new.svg')), "Open file...", self)
        self.open_file_action.setStatusTip("Open file")
        self.open_file_action.triggered.connect(self.file_open)
        self.file_menu.addAction(self.open_file_action)
        self.file_toolbar.addAction(self.open_file_action)

        self.save_file_action = QtWidgets.QAction(QtGui.QIcon(icons('config_editor',
                                                                    'Document-save.svg')), "Save and Quit", self)
        self.save_file_action.setStatusTip("Save current page")
        self.save_file_action.triggered.connect(self.file_save_and_quit)
        self.file_menu.addAction(self.save_file_action)
        self.file_toolbar.addAction(self.save_file_action)

        self.saveas_file_action = QtWidgets.QAction(QtGui.QIcon(icons('config_editor',
                                                                      'Document-save-as.svg')), "Save As...", self)
        self.saveas_file_action.setStatusTip("Save current page to specified file")
        self.saveas_file_action.triggered.connect(self.file_saveas)
        self.file_menu.addAction(self.saveas_file_action)
        self.file_toolbar.addAction(self.saveas_file_action)

        self.print_action = QtWidgets.QAction(QtGui.QIcon(icons('config_editor',
                                                                'Document-print.svg')), "Print...", self)
        self.print_action.setStatusTip("Print current page")
        self.print_action.triggered.connect(self.file_print)
        self.file_menu.addAction(self.print_action)
        self.file_toolbar.addAction(self.print_action)

        self.quit_action = QtWidgets.QAction("Quit", self)
        self.quit_action.triggered.connect(self.close)
        self.file_menu.addAction(self.quit_action)

        self.edit_toolbar = QtWidgets.QToolBar("Edit")
        self.edit_toolbar.setIconSize(QtCore.QSize(16, 16))
        self.addToolBar(self.edit_toolbar)
        self.edit_menu = self.menuBar().addMenu("&Edit")

        self.undo_action = QtWidgets.QAction(QtGui.QIcon(icons('config_editor',
                                                               'Edit-undo.svg')), "Undo", self)
        self.undo_action.setStatusTip("Undo last change")
        self.undo_action.triggered.connect(self.editor.undo)
        self.edit_menu.addAction(self.undo_action)

        self.redo_action = QtWidgets.QAction(QtGui.QIcon(icons('config_editor',
                                                               'Edit-redo.svg')), "Redo", self)
        self.redo_action.setStatusTip("Redo last change")
        self.redo_action.triggered.connect(self.editor.redo)
        self.edit_toolbar.addAction(self.redo_action)
        self.edit_menu.addAction(self.redo_action)

        self.edit_menu.addSeparator()

        self.cut_action = QtWidgets.QAction(QtGui.QIcon(icons('config_editor',
                                                              'Edit-cut.svg')), "Cut", self)
        self.cut_action.setStatusTip("Cut selected text")
        self.cut_action.triggered.connect(self.editor.cut)
        self.edit_toolbar.addAction(self.cut_action)
        self.edit_menu.addAction(self.cut_action)

        self.copy_action = QtWidgets.QAction(QtGui.QIcon(icons('config_editor',
                                                               'Edit-copy.svg')), "Copy", self)
        self.copy_action.setStatusTip("Copy selected text")
        self.copy_action.triggered.connect(self.editor.copy)
        self.edit_toolbar.addAction(self.copy_action)
        self.edit_menu.addAction(self.copy_action)

        self.paste_action = QtWidgets.QAction(QtGui.QIcon(icons('config_editor',
                                                                'Edit-paste.svg')), "Paste", self)
        self.paste_action.setStatusTip("Paste from clipboard")
        self.paste_action.triggered.connect(self.editor.paste)
        self.edit_toolbar.addAction(self.paste_action)
        self.edit_menu.addAction(self.paste_action)

        self.select_action = QtWidgets.QAction(QtGui.QIcon(icons('config_editor',
                                                                 'Edit-select-all.svg')), "Select all", self)
        self.select_action.setStatusTip("Select all text")
        self.select_action.triggered.connect(self.editor.selectAll)
        self.edit_menu.addAction(self.select_action)

        self.edit_menu.addSeparator()

        self.wrap_action = QtWidgets.QAction(QtGui.QIcon(icons('config_editor',
                                                               'Go-next.svg')), "Wrap text to window", self)
        self.wrap_action.setStatusTip("Toggle wrap text to window")
        self.wrap_action.setCheckable(True)
        self.wrap_action.setChecked(True)
        self.wrap_action.triggered.connect(self.edit_toggle_wrap)
        self.edit_menu.addAction(self.wrap_action)
        self.update_title()
        self.show()

    def file_open(self):
        file_path = get_open_filename(self, "Open file", MSS_CONFIG_PATH, "Text documents (*.json)")
        if file_path is not None:
            file_name = fs.path.basename(file_path)
            with fs.open_fs(fs.path.dirname(file_path)) as file_dir:
                self.file_content = file_dir.readtext(file_name)
                self.last_saved = self.file_content
                self.editor.setPlainText(self.file_content)
                self.update_title()

    def check_modified(self):
        if self.last_saved != self.editor.toPlainText():
            return True
        return False

    def check_json(self):
        try:
            json.loads(self.editor.toPlainText())
        except json.JSONDecodeError as ex:
            QtWidgets.QMessageBox.warning(
                self, self.tr("Mission Support System"),
                self.tr("This JSON file contains Syntax errors and will not be saved.\n") + str(ex))
            return False
        return True

    def file_save_and_quit(self):
        if self.check_modified():
            if self.check_json():
                self._save_to_path(self.path)
                ret = QtWidgets.QMessageBox.warning(
                    self, self.tr("Mission Support System"),
                    self.tr("Do you want to restart the application?\n"
                            "(This is necessary to apply changes)"),
                    QtWidgets.QMessageBox.Yes | QtWidgets.QMessageBox.No,
                    QtWidgets.QMessageBox.No)
                if ret == QtWidgets.QMessageBox.Yes:
                    self.restartApplication.emit()
        self.close()

    def file_saveas(self):
        if self.check_json():
            default_filename = constants.CACHED_CONFIG_FILE
            if default_filename is None:
                default_filename = MSS_SETTINGS
            path = get_save_filename(
                self, "Save file", default_filename, "Text documents (*.json)")
            # If dialog is cancelled, will return ''
            if path:
                self._save_to_path(path)

    def _save_to_path(self, filename):
        logging.debug("save config file to: %s", filename)
        text = self.editor.toPlainText()
        self.last_saved = text
        dir_name, file_name = fs.path.split(filename)
        with fs.open_fs(dir_name) as _fs:
            _fs.writetext(file_name, text)
        self.update_title()
        constants.CACHED_CONFIG_FILE = self.path

    def file_print(self):
        dlg = QtPrintSupport.QPrintDialog()
        if dlg.exec_():
            self.editor.print_(dlg.printer())

    def update_title(self):
        self.setWindowTitle(f"{fs.path.basename(self.path)} - Config-Settings" if self.path else "Untitled")

    def edit_toggle_wrap(self):
        self.editor.setLineWrapMode(1 if self.editor.lineWrapMode() == 0 else 0)

    def closeEvent(self, event):
        if self.check_modified() and self.check_json():
            ret = QtWidgets.QMessageBox.question(
                self, self.tr("Mission Support System"),
                self.tr("Save Changes to default mss_settings.json?\n"
                        "You need to restart the gui for changes to take effect."),
                QtWidgets.QMessageBox.Yes, QtWidgets.QMessageBox.No)

            if ret == QtWidgets.QMessageBox.Yes:
                self.file_save_and_quit()

        self.viewCloses.emit()
        event.accept()<|MERGE_RESOLUTION|>--- conflicted
+++ resolved
@@ -53,11 +53,7 @@
 
         # Load mss_settings.json (if already exists), change \\ to / so fs can work with it
         self.path = constants.CACHED_CONFIG_FILE
-<<<<<<< HEAD
         if self.path is not None:
-=======
-        if self.path:
->>>>>>> 1a15a950
             self.path = self.path.replace("\\", "/")
             dir_name, file_name = fs.path.split(self.path)
             with fs.open_fs(dir_name) as _fs:
