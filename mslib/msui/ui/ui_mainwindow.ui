<?xml version="1.0" encoding="UTF-8"?>
<ui version="4.0">
 <class>MSSMainWindow</class>
 <widget class="QMainWindow" name="MSSMainWindow">
  <property name="geometry">
   <rect>
    <x>0</x>
    <y>0</y>
    <width>738</width>
    <height>736</height>
   </rect>
  </property>
  <property name="minimumSize">
   <size>
    <width>507</width>
    <height>736</height>
   </size>
  </property>
  <property name="windowTitle">
   <string>Mission Support System</string>
  </property>
  <widget class="QWidget" name="centralwidget">
   <layout class="QGridLayout" name="gridLayout" rowstretch="0,0,0" columnstretch="1,1">
    <property name="leftMargin">
     <number>8</number>
    </property>
    <property name="topMargin">
     <number>8</number>
    </property>
    <property name="rightMargin">
     <number>8</number>
    </property>
    <property name="bottomMargin">
     <number>8</number>
    </property>
    <property name="spacing">
     <number>2</number>
    </property>
    <item row="2" column="0">
     <widget class="QGroupBox" name="openViewsGb">
      <layout class="QVBoxLayout" name="openViewsVL">
       <property name="leftMargin">
        <number>8</number>
       </property>
       <property name="topMargin">
        <number>8</number>
       </property>
       <property name="rightMargin">
        <number>8</number>
       </property>
       <property name="bottomMargin">
        <number>8</number>
       </property>
       <item>
        <widget class="QLabel" name="openViewsLabel">
         <property name="text">
          <string>Open Views:</string>
         </property>
        </widget>
       </item>
       <item>
        <widget class="QListWidget" name="listViews">
         <property name="toolTip">
          <string>Double-click a view to bring it to the front.</string>
         </property>
        </widget>
       </item>
      </layout>
     </widget>
    </item>
    <item row="0" column="0" colspan="2">
     <layout class="QHBoxLayout" name="userOptionsHL" stretch="1,0,0,0">
      <property name="leftMargin">
       <number>0</number>
      </property>
      <property name="rightMargin">
       <number>0</number>
      </property>
      <item>
       <widget class="QLabel" name="mscStatusLabel">
        <property name="text">
         <string>Status: Disconnected</string>
        </property>
        <property name="wordWrap">
         <bool>true</bool>
        </property>
       </widget>
      </item>
      <item alignment="Qt::AlignRight">
       <widget class="QLabel" name="usernameLabel">
        <property name="text">
         <string>User</string>
        </property>
       </widget>
      </item>
      <item alignment="Qt::AlignRight">
       <widget class="QToolButton" name="userOptionsTb">
        <property name="toolTip">
         <string>Profile options</string>
        </property>
        <property name="styleSheet">
         <string notr="true">::menu-indicator { image: none; }</string>
        </property>
        <property name="text">
         <string/>
        </property>
       </widget>
      </item>
      <item alignment="Qt::AlignRight">
       <widget class="QPushButton" name="connectBtn">
        <property name="toolTip">
         <string>Connect to an MSColab Server</string>
        </property>
        <property name="text">
         <string>Connect to MSColab</string>
        </property>
       </widget>
      </item>
     </layout>
    </item>
    <item row="1" column="1" rowspan="2">
     <widget class="QGroupBox" name="openProjectsGb">
      <property name="title">
       <string/>
      </property>
      <layout class="QGridLayout" name="gridLayout_3">
       <property name="leftMargin">
        <number>8</number>
       </property>
       <property name="topMargin">
        <number>8</number>
       </property>
       <property name="rightMargin">
        <number>8</number>
       </property>
       <property name="bottomMargin">
        <number>8</number>
       </property>
       <item row="2" column="0" colspan="2">
        <widget class="QLabel" name="workingStatusLabel">
         <property name="text">
          <string>No projects selected</string>
         </property>
         <property name="wordWrap">
          <bool>true</bool>
         </property>
        </widget>
       </item>
       <item row="3" column="0">
        <widget class="QCheckBox" name="workLocallyCheckbox">
         <property name="toolTip">
          <string>Check to work asynchronously from the server</string>
         </property>
         <property name="text">
          <string>Work Asynchronously</string>
         </property>
        </widget>
       </item>
       <item row="0" column="0">
        <widget class="QLabel" name="openProjectsMSCLabel">
         <property name="text">
          <string>Open Projects:</string>
         </property>
        </widget>
       </item>
       <item row="1" column="0" colspan="2">
        <widget class="QListWidget" name="listProjectsMSC">
         <property name="toolTip">
          <string>List of mscolab projects.</string>
         </property>
        </widget>
       </item>
       <item row="3" column="1">
        <widget class="QComboBox" name="serverOptionsCb">
         <property name="toolTip">
          <string>Fetch/Save Server options</string>
         </property>
         <item>
          <property name="text">
           <string>Server Options</string>
          </property>
         </item>
         <item>
          <property name="text">
           <string>Fetch From Server</string>
          </property>
         </item>
         <item>
          <property name="text">
           <string>Save To Server</string>
          </property>
         </item>
        </widget>
       </item>
      </layout>
     </widget>
    </item>
    <item row="1" column="0">
     <widget class="QGroupBox" name="openFlightTracksGb">
      <property name="title">
       <string/>
      </property>
      <layout class="QVBoxLayout" name="verticalLayout">
       <property name="leftMargin">
        <number>8</number>
       </property>
       <property name="topMargin">
        <number>8</number>
       </property>
       <property name="rightMargin">
        <number>8</number>
       </property>
       <property name="bottomMargin">
        <number>8</number>
       </property>
       <item>
        <widget class="QLabel" name="openFlightTracksLabel">
         <property name="text">
          <string>Open Flight Tracks:</string>
         </property>
        </widget>
       </item>
       <item>
        <widget class="QListWidget" name="listFlightTracks">
         <property name="toolTip">
          <string>List of open flight tracks.
Double-click a flight track to activate it.
Save a flight track to name it.</string>
         </property>
        </widget>
       </item>
      </layout>
     </widget>
    </item>
   </layout>
  </widget>
  <widget class="QMenuBar" name="menubar">
   <property name="geometry">
    <rect>
     <x>0</x>
     <y>0</y>
     <width>738</width>
     <height>22</height>
    </rect>
   </property>
   <property name="nativeMenuBar">
    <bool>false</bool>
   </property>
   <widget class="QMenu" name="menuFile">
    <property name="title">
     <string>&amp;File</string>
    </property>
    <widget class="QMenu" name="menuImportFlightTrack">
     <property name="title">
      <string>Import Flight Track</string>
     </property>
    </widget>
    <widget class="QMenu" name="menuExportActiveFlightTrack">
     <property name="title">
      <string>Export Flight Track</string>
     </property>
    </widget>
    <widget class="QMenu" name="menuNew">
     <property name="title">
      <string>New</string>
     </property>
     <addaction name="actionNewFlightTrack"/>
     <addaction name="actionAddProject"/>
    </widget>
    <addaction name="menuNew"/>
    <addaction name="menuImportFlightTrack"/>
    <addaction name="separator"/>
    <addaction name="actionSaveActiveFlightTrack"/>
    <addaction name="actionSaveActiveFlightTrackAs"/>
    <addaction name="separator"/>
    <addaction name="actionCloseSelectedFlightTrack"/>
    <addaction name="separator"/>
    <addaction name="menuExportActiveFlightTrack"/>
    <addaction name="separator"/>
    <addaction name="actionConfiguration"/>
    <addaction name="separator"/>
    <addaction name="actionQuit"/>
   </widget>
   <widget class="QMenu" name="menuHelp">
    <property name="title">
     <string>&amp;Help</string>
    </property>
    <addaction name="actionShortcuts"/>
    <addaction name="actionMSColabHelp"/>
    <addaction name="actionUpdater"/>
    <addaction name="actionOnlineHelp"/>
    <addaction name="actionAboutMSUI"/>
   </widget>
   <widget class="QMenu" name="menuViews">
    <property name="title">
     <string>Views</string>
    </property>
    <addaction name="actionTopView"/>
    <addaction name="actionSideView"/>
    <addaction name="actionTableView"/>
    <addaction name="actionLinearView"/>
   </widget>
   <widget class="QMenu" name="menuProject">
    <property name="title">
     <string>Project</string>
    </property>
<<<<<<< HEAD
    <addaction name="actionOnlineHelp"/>
    <addaction name="actionAboutMSUI"/>
    <addaction name="actionShortcuts"/>
    <addaction name="actionUpdater"/>
    <addaction name="actionSearch"/>
   </widget>
   <widget class="QMenu" name="menu_Mscolab">
    <property name="title">
     <string>&amp;Mscolab</string>
    </property>
    <addaction name="actionMscolabProjects"/>
=======
    <widget class="QMenu" name="menuProjectProperties">
     <property name="title">
      <string>Project Properties</string>
     </property>
     <addaction name="actionDeleteProject"/>
    </widget>
    <addaction name="actionChat"/>
    <addaction name="actionVersionHistory"/>
    <addaction name="actionManageUsers"/>
    <addaction name="separator"/>
    <addaction name="menuProjectProperties"/>
>>>>>>> 4f426a98
   </widget>
   <addaction name="menuFile"/>
   <addaction name="menuViews"/>
   <addaction name="menuProject"/>
   <addaction name="menuHelp"/>
  </widget>
  <widget class="QStatusBar" name="statusBar"/>
  <action name="actionSaveActiveFlightTrack">
   <property name="text">
    <string>&amp;Save Active Flight Track</string>
   </property>
   <property name="shortcut">
    <string>Ctrl+S</string>
   </property>
  </action>
  <action name="actionSaveActiveFlightTrackAs">
   <property name="text">
    <string>Save Active Flight Track As</string>
   </property>
   <property name="shortcut">
    <string>Ctrl+Shift+S</string>
   </property>
  </action>
  <action name="actionAboutMSUI">
   <property name="text">
    <string>&amp;About MSUI</string>
   </property>
  </action>
  <action name="actionOnlineHelp">
   <property name="text">
    <string>&amp;Online Help</string>
   </property>
  </action>
  <action name="actionQuit">
   <property name="text">
    <string>&amp;Quit</string>
   </property>
   <property name="shortcut">
    <string>Ctrl+Q</string>
   </property>
  </action>
  <action name="actionShortcuts">
   <property name="text">
    <string>&amp;Shortcuts</string>
   </property>
   <property name="shortcut">
    <string>Alt+S</string>
   </property>
  </action>
  <action name="actionCloseSelectedFlightTrack">
   <property name="text">
    <string>&amp;Close Selected Local Flight Track</string>
   </property>
  </action>
  <action name="actionUpdater">
   <property name="text">
    <string>&amp;Updater</string>
   </property>
  </action>
  <action name="actionConfiguration">
   <property name="text">
    <string>&amp;Configuration</string>
   </property>
  </action>
  <action name="actionTopView">
   <property name="text">
    <string>&amp;Top View (Horizontal Section)</string>
   </property>
   <property name="shortcut">
    <string>Ctrl+H</string>
   </property>
  </action>
  <action name="actionSideView">
   <property name="text">
    <string>&amp;Side View (Vertical Section)</string>
   </property>
   <property name="shortcut">
    <string>Ctrl+V</string>
   </property>
  </action>
  <action name="actionTableView">
   <property name="text">
    <string>&amp;Table View</string>
   </property>
   <property name="shortcut">
    <string>Ctrl+T</string>
   </property>
  </action>
  <action name="actionLinearView">
   <property name="text">
    <string>&amp;Linear View</string>
   </property>
   <property name="shortcut">
    <string>Ctrl+L</string>
   </property>
  </action>
  <action name="actionChat">
   <property name="text">
    <string>&amp;Chat</string>
   </property>
  </action>
  <action name="actionVersionHistory">
   <property name="text">
    <string>&amp;Version History</string>
   </property>
  </action>
  <action name="actionManageUsers">
   <property name="text">
    <string>&amp;Manage Users</string>
   </property>
  </action>
  <action name="actionMSColabHelp">
   <property name="text">
    <string>&amp;MSColab</string>
   </property>
  </action>
  <action name="actionDeleteProject">
   <property name="text">
    <string>&amp;Delete Project</string>
   </property>
  </action>
  <action name="actionBringMainWindowToFront">
   <property name="text">
    <string>Bring Main Window To Front</string>
   </property>
   <property name="shortcut">
    <string>Ctrl+Up</string>
   </property>
  </action>
  <action name="actionNewFlightTrack">
   <property name="text">
    <string>&amp;Local Flight Track</string>
   </property>
  </action>
  <action name="actionAddProject">
   <property name="text">
    <string>&amp;MSColab Project</string>
   </property>
  </action>
  <action name="actionSearch">
   <property name="text">
    <string>Search</string>
   </property>
   <property name="toolTip">
    <string>Search for interactive text in the UI</string>
   </property>
   <property name="shortcut">
    <string>Ctrl+F</string>
   </property>
  </action>
 </widget>
 <tabstops>
  <tabstop>connectBtn</tabstop>
  <tabstop>userOptionsTb</tabstop>
  <tabstop>listFlightTracks</tabstop>
  <tabstop>listViews</tabstop>
  <tabstop>listProjectsMSC</tabstop>
  <tabstop>workLocallyCheckbox</tabstop>
  <tabstop>serverOptionsCb</tabstop>
 </tabstops>
 <resources/>
 <connections>
  <connection>
   <sender>actionQuit</sender>
   <signal>triggered()</signal>
   <receiver>MSSMainWindow</receiver>
   <slot>close()</slot>
   <hints>
    <hint type="sourcelabel">
     <x>-1</x>
     <y>-1</y>
    </hint>
    <hint type="destinationlabel">
     <x>253</x>
     <y>367</y>
    </hint>
   </hints>
  </connection>
 </connections>
</ui><|MERGE_RESOLUTION|>--- conflicted
+++ resolved
@@ -240,7 +240,7 @@
      <x>0</x>
      <y>0</y>
      <width>738</width>
-     <height>22</height>
+     <height>20</height>
     </rect>
    </property>
    <property name="nativeMenuBar">
@@ -290,6 +290,7 @@
     <addaction name="actionUpdater"/>
     <addaction name="actionOnlineHelp"/>
     <addaction name="actionAboutMSUI"/>
+    <addaction name="actionSearch"/>
    </widget>
    <widget class="QMenu" name="menuViews">
     <property name="title">
@@ -304,19 +305,6 @@
     <property name="title">
      <string>Project</string>
     </property>
-<<<<<<< HEAD
-    <addaction name="actionOnlineHelp"/>
-    <addaction name="actionAboutMSUI"/>
-    <addaction name="actionShortcuts"/>
-    <addaction name="actionUpdater"/>
-    <addaction name="actionSearch"/>
-   </widget>
-   <widget class="QMenu" name="menu_Mscolab">
-    <property name="title">
-     <string>&amp;Mscolab</string>
-    </property>
-    <addaction name="actionMscolabProjects"/>
-=======
     <widget class="QMenu" name="menuProjectProperties">
      <property name="title">
       <string>Project Properties</string>
@@ -328,7 +316,6 @@
     <addaction name="actionManageUsers"/>
     <addaction name="separator"/>
     <addaction name="menuProjectProperties"/>
->>>>>>> 4f426a98
    </widget>
    <addaction name="menuFile"/>
    <addaction name="menuViews"/>
