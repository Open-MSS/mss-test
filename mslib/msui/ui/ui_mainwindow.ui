--- conflicted
+++ resolved
@@ -327,50 +327,33 @@
     <string>&amp;Save Active Flight Track</string>
    </property>
    <property name="shortcut">
-<<<<<<< HEAD
+    <string>Ctrl+Alt+S</string>
+   </property>
+  </action>
+  <action name="actionSaveActiveFlightTrackAs">
+   <property name="text">
+    <string>Save Active Flight Track As</string>
+   </property>
+   <property name="shortcut">
+    <string>Ctrl+Shift+S</string>
+   </property>
+  </action>
+  <action name="actionAboutMSUI">
+   <property name="text">
+    <string>&amp;About MSUI</string>
+   </property>
+  </action>
+  <action name="actionOnlineHelp">
+   <property name="text">
+    <string>&amp;Online Help</string>
+   </property>
+  </action>
+  <action name="actionQuit">
+   <property name="text">
+    <string>&amp;Quit</string>
+   </property>
+   <property name="shortcut">
     <string>Ctrl+Shift+Q</string>
-=======
-    <string>Ctrl+S</string>
->>>>>>> 4f426a98
-   </property>
-  </action>
-  <action name="actionSaveActiveFlightTrackAs">
-   <property name="text">
-    <string>Save Active Flight Track As</string>
-   </property>
-   <property name="shortcut">
-<<<<<<< HEAD
-    <string>Ctrl+Shift+N</string>
-=======
-    <string>Ctrl+Shift+S</string>
->>>>>>> 4f426a98
-   </property>
-  </action>
-  <action name="actionAboutMSUI">
-   <property name="text">
-    <string>&amp;About MSUI</string>
-   </property>
-<<<<<<< HEAD
-   <property name="shortcut">
-    <string>Ctrl+Shift+O</string>
-=======
-  </action>
-  <action name="actionOnlineHelp">
-   <property name="text">
-    <string>&amp;Online Help</string>
->>>>>>> 4f426a98
-   </property>
-  </action>
-  <action name="actionQuit">
-   <property name="text">
-    <string>&amp;Quit</string>
-   </property>
-   <property name="shortcut">
-<<<<<<< HEAD
-    <string>Ctrl+Shift+S</string>
-=======
-    <string>Ctrl+Q</string>
->>>>>>> 4f426a98
    </property>
   </action>
   <action name="actionShortcuts">
@@ -425,7 +408,7 @@
     <string>&amp;Linear View</string>
    </property>
    <property name="shortcut">
-    <string>Ctrl+L</string>
+    <string>Ctrl+Shift+L</string>
    </property>
   </action>
   <action name="actionChat">
@@ -458,11 +441,7 @@
     <string>Bring Main Window To Front</string>
    </property>
    <property name="shortcut">
-<<<<<<< HEAD
-    <string>Ctrl+Shift+L</string>
-=======
-    <string>Ctrl+Up</string>
->>>>>>> 4f426a98
+    <string>Ctrl+Shift+Up</string>
    </property>
   </action>
   <action name="actionNewFlightTrack">
