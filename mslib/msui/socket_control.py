--- conflicted
+++ resolved
@@ -42,14 +42,9 @@
     signal_new_permission = QtCore.Signal(int, int, name="new permission")
     signal_update_permission = QtCore.Signal(int, int, str, name="update permission")
     signal_revoke_permission = QtCore.Signal(int, int, name="revoke permission")
-<<<<<<< HEAD
-    signal_project_permissions_updated = QtCore.Signal(int, name="project permissions updated")
-    signal_project_list_updated = QtCore.Signal(name="project list updated")
-    signal_project_deleted = QtCore.Signal(int, name="project deleted")
-=======
     signal_operation_permissions_updated = QtCore.Signal(int, name="operation permissions updated")
+    signal_operation_list_updated = QtCore.Signal(name="operation list updated")
     signal_operation_deleted = QtCore.Signal(int, name="operation deleted")
->>>>>>> d0370465
 
     def __init__(self, token, user, mscolab_server_url=mss_default.mscolab_server_url):
         super(ConnectionManager, self).__init__()
@@ -75,19 +70,12 @@
         self.sio.on('update-permission', handler=self.handle_update_permission)
         # on revoking operation permission
         self.sio.on('revoke-permission', handler=self.handle_revoke_permission)
-<<<<<<< HEAD
-        # on updating project permissions in admin window
-        self.sio.on('project-permissions-updated', handler=self.handle_project_permissions_updated)
-        # On Project Delete
-        self.sio.on('project-deleted', handler=self.handle_project_deleted)
-        # On New Project
-        self.sio.on('project-list-update', handler=self.handle_project_list_update)
-=======
         # on updating operation permissions in admin window
         self.sio.on('operation-permissions-updated', handler=self.handle_operation_permissions_updated)
         # On Operation Delete
         self.sio.on('operation-deleted', handler=self.handle_operation_deleted)
->>>>>>> d0370465
+        # On New Operation
+        self.sio.on('operation-list-update', handler=self.handle_operation_list_update)
 
         self.sio.emit('start', {'token': token})
 
@@ -147,14 +135,10 @@
         op_id = int(json.loads(message)["op_id"])
         self.signal_operation_deleted.emit(op_id)
 
-<<<<<<< HEAD
-    def handle_project_list_update(self):
-        self.signal_project_list_updated.emit()
+    def handle_operation_list_update(self):
+        self.signal_operation_list_updated.emit()
 
-    def handle_new_room(self, p_id):
-=======
     def handle_new_room(self, op_id):
->>>>>>> d0370465
         logging.debug("adding user to new room")
         self.sio.emit('add-user-to-room', {
                       "op_id": op_id,
