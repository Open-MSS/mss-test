--- conflicted
+++ resolved
@@ -36,10 +36,7 @@
     """
     Style for single variables that require no further calculation
     """
-<<<<<<< HEAD
-=======
 
->>>>>>> 492482f3
     def __init__(self, driver, variable="air_temperature", filetype="ml"):
         super(AbstractLinearSectionStyle, self).__init__(driver=driver)
         self.variable = variable
