# -*- coding: utf-8 -*-
"""

    mslib.mswms.wms
    ~~~~~~~~~~~~~~~

    WSGI module for MSS WMS server that provides access to ECMWF forecast data.

    The module implements a Web Map Service 1.1.1/1.3.0 interface to provide forecast data
    from numerical weather predictions to the Mission Support User Interface.
    Supported operations are GetCapabilities and GetMap for (WMS 1.1.1/1.3.0 compliant)
    maps and (non-compliant) vertical sections.

    1) Configure the WMS server by modifying the settings in mss_wms_settings.py
    (address, products that shall be offered, ..).

    2) If you want to define new visualisation styles, the files to put them
    are mpl_hsec_styles.py and mpl_vsec_styles for maps and vertical sections,
    respectively.

    For more information on WMS, see http://www.opengeospatial.org/standards/wms

    This file is part of mss.

    :copyright: Copyright 2008-2014 Deutsches Zentrum fuer Luft- und Raumfahrt e.V.
    :copyright: Copyright 2011-2014 Marc Rautenhaus (mr), Omar Qunsul (oq)
    :copyright: Copyright 2016-2017 Reimar Bauer
    :copyright: Copyright 2016-2021 by the mss team, see AUTHORS.
    :license: APACHE-2.0, see LICENSE for details.

    Licensed under the Apache License, Version 2.0 (the "License");
    you may not use this file except in compliance with the License.
    You may obtain a copy of the License at

       http://www.apache.org/licenses/LICENSE-2.0

    Unless required by applicable law or agreed to in writing, software
    distributed under the License is distributed on an "AS IS" BASIS,
    WITHOUT WARRANTIES OR CONDITIONS OF ANY KIND, either express or implied.
    See the License for the specific language governing permissions and
    limitations under the License.
"""

from future import standard_library

standard_library.install_aliases()

import os
import io
import logging
import traceback
import urllib.parse
from chameleon import PageTemplateLoader
from owslib.crs import axisorder_yx
from PIL import Image

from flask import request, make_response, render_template
from flask_httpauth import HTTPBasicAuth
from multidict import CIMultiDict
from mslib.utils import conditional_decorator
from mslib.utils import parse_iso_datetime
from mslib.index import app_loader

# Flask basic auth's documentation
# https://flask-basicauth.readthedocs.io/en/latest/#flask.ext.basicauth.BasicAuth.check_credentials

app = app_loader(__name__)
auth = HTTPBasicAuth()

realm = 'Mission Support Web Map Service'
app.config['realm'] = realm

try:
    import mss_wms_settings
except ImportError as ex:
    logging.warning("Couldn't import mss_wms_settings (ImportError:'%s'), creating dummy config.", ex)

    class mss_wms_settings(object):
        base_dir = os.path.abspath(os.path.dirname(__file__))
        xml_template_location = os.path.join(base_dir, "xml_templates")
        service_name = "OGC:WMS"
        service_title = "Mission Support System Web Map Service"
        service_abstract = ""
        service_contact_person = ""
        service_contact_organisation = ""
        service_address_type = ""
        service_address = ""
        service_city = ""
        service_state_or_province = ""
        service_post_code = ""
        service_country = ""
        service_fees = ""
        service_access_constraints = "This service is intended for research purposes only."
        register_horizontal_layers = []
        register_vertical_layers = []
        data = {}
        enable_basic_http_authentication = False
        __file__ = None

try:
    import mss_wms_auth
except ImportError as ex:
    logging.warning("Couldn't import mss_wms_auth (ImportError:'{%s), creating dummy config.", ex)

    class mss_wms_auth(object):
        allowed_users = [("mswms", "add_md5_digest_of_PASSWORD_here"),
                         ("add_new_user_here", "add_md5_digest_of_PASSWORD_here")]
        __file__ = None

if mss_wms_settings.__dict__.get('enable_basic_http_authentication', False):
    logging.debug("Enabling basic HTTP authentication. Username and "
                  "password required to access the service.")
    import hashlib

    def authfunc(username, password):
        for u, p in mss_wms_auth.allowed_users:
            if (u == username) and (p == hashlib.md5(password.encode('utf-8')).hexdigest()):
                return True
        return False

    @auth.verify_password
    def verify_pw(username, password):
        if request.authorization:
            auth = request.authorization
            username = auth.username
            password = auth.password
        return authfunc(username, password)

from mslib.mswms import mss_plot_driver
from mslib.utils import get_projection_params

# Logging the Standard Output, which will be added to the Apache Log Files
logging.basicConfig(level=logging.DEBUG,
                    format="%(asctime)s %(funcName)19s || %(message)s",
                    datefmt="%Y-%m-%d %H:%M:%S")

# Chameleon XMl template
base_dir = os.path.abspath(os.path.dirname(__file__))
xml_template_location = os.path.join(base_dir, "xml_templates")
templates = PageTemplateLoader(mss_wms_settings.__dict__.get("xml_template_location", xml_template_location))


def squash_multiple_images(imgs):
    with Image.open(io.BytesIO(imgs[0])) as background:
        background = background.convert("RGBA")
        if len(imgs) > 1:
            for img in imgs[1:]:
                with Image.open(io.BytesIO(img)) as foreground:
                    background.paste(foreground, (0, 0), foreground.convert("RGBA"))

        output = io.BytesIO()
        background.save(output, format="PNG")
        return output.getvalue()


class WMSServer(object):

    def __init__(self):
        """
        init method for wms server
        """
        data_access_dict = mss_wms_settings.data

        for key in data_access_dict:
            data_access_dict[key].setup()

        self.hsec_drivers = {}
        for key in data_access_dict:
            self.hsec_drivers[key] = mss_plot_driver.HorizontalSectionDriver(
                data_access_dict[key])

        self.vsec_drivers = {}
        for key in data_access_dict:
            self.vsec_drivers[key] = mss_plot_driver.VerticalSectionDriver(
                data_access_dict[key])

        self.hsec_layer_registry = {}
        for layer, datasets in mss_wms_settings.register_horizontal_layers:
            self.register_hsec_layer(datasets, layer)

        self.vsec_layer_registry = {}
        for layer, datasets in mss_wms_settings.register_vertical_layers:
            self.register_vsec_layer(datasets, layer)

    def register_hsec_layer(self, datasets, layer_class):
        """Register horizontal section layer in internal dict of layers.

        Arguments:
        datasets -- list of strings describing the datasets with which the
                    layer shall be registered.
        layer_class -- class of which the layer instances shall be created.
        """
        # Loop over all provided dataset names. Create an instance of the
        # provided layer class for all datasets and register the layer
        # instances with the datasets.
        for dataset in datasets:
            try:
                layer = layer_class(self.hsec_drivers[dataset])
            except KeyError as ex:
                logging.debug("ERROR: %s %s", type(ex), ex)
                continue
            logging.debug("registering horizontal section layer '%s' with dataset '%s'", layer.name, dataset)
            # Check if the current dataset has already been registered. If
            # not, check whether a suitable driver is available.
            if dataset not in self.hsec_layer_registry:
                if dataset in self.hsec_drivers:
                    self.hsec_layer_registry[dataset] = {}
                else:
                    raise ValueError("dataset '%s' not available", dataset)
            self.hsec_layer_registry[dataset][layer.name] = layer

    def register_vsec_layer(self, datasets, layer_class):
        """Register vertical section layer in internal dict of layers.

        See register_hsec_layer() for further information.
        """
        # Loop over all provided dataset names. Create an instance of the
        # provided layer class for all datasets and register the layer
        # instances with the datasets.
        for dataset in datasets:
            try:
                layer = layer_class(self.vsec_drivers[dataset])
            except KeyError as ex:
                logging.debug("ERROR: %s %s", type(ex), ex)
                continue
            logging.debug("registering vertical section layer '%s' with dataset '%s'", layer.name, dataset)
            # Check if the current dataset has already been registered. If
            # not, check whether a suitable driver is available.
            if dataset not in self.vsec_layer_registry:
                if dataset in self.vsec_drivers:
                    self.vsec_layer_registry[dataset] = {}
                else:
                    raise ValueError("dataset '%s' not available", dataset)
            self.vsec_layer_registry[dataset][layer.name] = layer

    def create_service_exception(self, code=None, text="", version="1.3.0"):
        """Create a service exception XML from the XML template defined above.

        Arguments:
        code -- WMS 1.1.1 exception code, see p.51 of the WMS 1.1.1 standard.
                This parameter is optional.
        text -- arbitrary error message

        Returns an XML as string.
        """
        if code is not None and code == "InvalidSRS" and version == "1.3.0":
            code = "InvalidCRS"
        logging.error("creating service exception code='%s' text='%s'.", code, text)
        template = templates['service_exception.pt' if version == "1.1.1" else "service_exception130.pt"]
        return template(code=code, text=text).encode("utf-8"), "text/xml"

    def get_capabilities(self, query, server_url=None):
        # ToDo find a more elegant method to do the same
        # Preferable we don't want a seperate data_access module to be configured
        data_access_dict = mss_wms_settings.data

        for key in data_access_dict:
            data_access_dict[key].setup()

        version = query.get("VERSION", "1.1.1")

        # Handle update sequence exceptions
        sequence = query.get("UPDATESEQUENCE")
        if sequence and int(sequence) == 0:
            return self.create_service_exception(
                code="CurrentUpdateSequence",
                text="Requested update sequence is the current",
                version=version)
        elif sequence and int(sequence) > 0:
            return self.create_service_exception(
                code="InvalidUpdateSequence",
                text="Requested update sequence is higher than current",
                version=version)

        template = templates['get_capabilities130.pt' if version == "1.3.0" else 'get_capabilities.pt']
        logging.debug("server-url '%s'", server_url)

        # Horizontal Layers
        hsec_layers = []
        for dataset in self.hsec_layer_registry:
            for layer in self.hsec_layer_registry[dataset].values():
                if layer.uses_inittime_dimension() and len(layer.get_init_times()) == 0:
                    logging.error("layer %s/%s has no init times!", layer, dataset)
                    continue
                if layer.uses_validtime_dimension() and len(layer.get_all_valid_times()) == 0:
                    logging.error("layer %s/%s has no valid times!", layer, dataset)
                    continue
                hsec_layers.append((dataset, layer))

        # Vertical Layers
        vsec_layers = []
        for dataset in self.vsec_layer_registry:
            for layer in self.vsec_layer_registry[dataset].values():
                if layer.uses_inittime_dimension() and len(layer.get_init_times()) == 0:
                    logging.error("layer %s/%s has no init times!", layer, dataset)
                    continue
                if layer.uses_validtime_dimension() and len(layer.get_all_valid_times()) == 0:
                    logging.error("layer %s/%s has no valid times!", layer, dataset)
                    continue
                vsec_layers.append((dataset, layer))

        settings = mss_wms_settings.__dict__
        return_data = template(hsec_layers=hsec_layers, vsec_layers=vsec_layers, server_url=server_url,
                               service_name=settings.get("service_name", "OGC:WMS"),
                               service_title=settings.get("service_title", "Mission Support System Web Map Service"),
                               service_abstract=settings.get("service_abstract", ""),
                               service_contact_person=settings.get("service_contact_person", ""),
                               service_contact_organisation=settings.get("service_contact_organisation", ""),
                               service_contact_position=settings.get("service_contact_position", ""),
                               service_email=settings.get("service_email", ""),
                               service_address_type=settings.get("service_address_type", ""),
                               service_address=settings.get("service_address", ""),
                               service_city=settings.get("service_city", ""),
                               service_state_or_province=settings.get("service_state_or_province", ""),
                               service_post_code=settings.get("service_post_code", ""),
                               service_country=settings.get("service_country", ""),
                               service_fees=settings.get("service_fees", ""),
                               service_access_constraints=settings.get(
                                   "service_access_constraints",
                                   "This service is intended for research purposes only."))
        return return_data.encode("utf-8"), "text/xml"

    def produce_plot(self, query, mode):
        """
        Handler for a GetMap and GetVSec requests. Produces a plot with
        the parameters specified in the URL.

        # TODO: Handle multiple layers. (mr, 2010-06-09)
        # TODO: Cache the produced images: Check whether an image with the given
        #      parameters has already been produced. (mr, 2010-08-18)
        """
        logging.debug("GetMap/GetVSec request. Interpreting parameters..")

        # Evaluate query parameters:
        # =============================

        version = query.get("VERSION", "1.1.1")

        # Image size.
        width = query.get('WIDTH', 900)
        height = query.get('HEIGHT', 600)
        figsize = float(width if width != "" else 900), float(height if height != "" else 600)
        logging.debug("  requested image size = %sx%s", figsize[0], figsize[1])

        # Requested layers.
        layers = [layer for layer in query.get('LAYERS', '').strip().split(',') if layer]
        images = []
        for index, layer in enumerate(layers):
            if layer.find(".") > 0:
                dataset, layer = layer.split(".")
            else:
                dataset = None
            logging.debug("  requested dataset = '%s', layer = '%s'", dataset, layer)

            # Requested style(s).
            styles = [style for style in query.get('STYLES', 'default').strip().split(',') if style]
            style = styles[0] if len(styles) > 0 else None
            logging.debug("  requested style = '%s'", style)

            # Forecast initialisation time.
            init_time = query.get('DIM_INIT_TIME')
            if init_time is not None:
                try:
                    init_time = parse_iso_datetime(init_time)
                except ValueError:
                    return self.create_service_exception(
                        code="InvalidDimensionValue",
                        text="DIM_INIT_TIME has wrong format (needs to be 2005-08-29T13:00:00Z)",
                        version=version)
            logging.debug("  requested initialisation time = '%s'", init_time)

            # Forecast valid time.
            valid_time = query.get('TIME')
            if valid_time is not None:
                try:
                    valid_time = parse_iso_datetime(valid_time)
                except ValueError:
                    return self.create_service_exception(
                        code="InvalidDimensionValue",
                        text="TIME has wrong format (needs to be 2005-08-29T13:00:00Z)",
                        version=version)
            logging.debug("  requested (valid) time = '%s'", valid_time)

            # Coordinate reference system.
            crs = query.get("CRS" if version == "1.3.0" else "SRS", 'EPSG:4326').lower()
            is_yx = version == "1.3.0" and crs.startswith("epsg") and int(crs[5:]) in axisorder_yx

            # Allow to request vertical sections via GetMap, if the specified CRS is of type "VERT:??".
            msg = None
            if crs.startswith('vert:logp'):
                mode = "getvsec"
            else:
                try:
                    get_projection_params(crs)
                except ValueError:
                    return self.create_service_exception(
                        code="InvalidSRS", text=f"The requested CRS '{crs}' is not supported.", version=version)
            logging.debug("  requested coordinate reference system = '%s'", crs)

            # Create a frameless figure (WMS) or one with title and legend
            # (MSS specific)? Default is WMS mode (frameless).
            noframe = query.get('FRAME', 'off').lower() == 'off'

            # Transparency.
            transparent = query.get('TRANSPARENT', 'false').lower() == 'true'
            if not transparent and index > 0:
                transparent = True
            if transparent:
                logging.debug("  requested transparent image")

            # Return format (image/png, text/xml, etc.).
            return_format = query.get('FORMAT', 'image/png').lower()
            logging.debug("  requested return format = '%s'", return_format)
            if return_format not in ["image/png", "text/xml"]:
                return self.create_service_exception(
                    code="InvalidFORMAT",
                    text=f"unsupported FORMAT: '{return_format}'",
                    version=version)

            # 3) Check GetMap/GetVSec-specific parameters and produce
            #    the image with the corresponding section driver.
            # =======================================================
            if mode == "getmap":
                # Check requested layer.
                if (dataset not in self.hsec_layer_registry) or (layer not in self.hsec_layer_registry[dataset]):
                    return self.create_service_exception(
                        code="LayerNotDefined",
                        text=f"Invalid LAYER '{dataset}.{layer}' requested",
                        version=version)

                # Check if the layer requires time information and if they are given.
                if init_time is None and self.hsec_layer_registry[dataset][layer].uses_inittime_dimension():
                    return self.create_service_exception(
                        code="MissingDimensionValue",
                        text="INIT_TIME not specified (use the DIM_INIT_TIME keyword)",
                        version=version)
                if valid_time is None and self.hsec_layer_registry[dataset][layer].uses_validtime_dimension():
                    return self.create_service_exception(
                        code="MissingDimensionValue",
                        text="TIME not specified",
                        version=version)

                # Check if the requested coordinate system is supported.
                if not self.hsec_layer_registry[dataset][layer].support_epsg_code(crs):
                    return self.create_service_exception(
                        code="InvalidSRS",
                        text=f"The requested CRS '{crs}' is not supported.",
                        version=version)

                # Bounding box.
                try:
                    if is_yx:
                        bbox = [float(v) for v in query.get('BBOX', '-90,-180,90,180').split(',')]
                        bbox = (bbox[1], bbox[0], bbox[3], bbox[2])
                    else:
                        bbox = [float(v) for v in query.get('BBOX', '-180,-90,180,90').split(',')]

                except ValueError:
                    return self.create_service_exception(text=f"Invalid BBOX: {query.get('BBOX')}", version=version)

                # Vertical level, if applicable.
                level = query.get('ELEVATION')
                level = float(level) if level is not None else None
                layer_datatypes = self.hsec_layer_registry[dataset][layer].required_datatypes()
                if level is None and any(_x in layer_datatypes for _x in ["pl", "al", "ml", "tl", "pv"]):
                    # Use the default value.
                    level = -1
                elif ("sfc" in layer_datatypes) and \
                        all(_x not in layer_datatypes for _x in ["pl", "al", "ml", "tl", "pv"]) and \
                        level is not None:
                    return self.create_service_exception(
                        text=f"ELEVATION argument not applicable for layer '{layer}'. Please omit this argument.",
                        version=version)

                plot_driver = self.hsec_drivers[dataset]
                try:
                    plot_driver.set_plot_parameters(self.hsec_layer_registry[dataset][layer], bbox=bbox, level=level,
                                                    crs=crs, init_time=init_time, valid_time=valid_time, style=style,
                                                    figsize=figsize, noframe=noframe, transparent=transparent,
                                                    return_format=return_format)
                    images.append(plot_driver.plot())
                except (IOError, ValueError) as ex:
                    logging.error("ERROR: %s %s", type(ex), ex)
                    logging.debug("%s", traceback.format_exc())
                    msg = "The data corresponding to your request is not available. Please check the " \
                          "times and/or levels you have specified.\n\n" \
                          f"Error message: '{ex}'"
                    return self.create_service_exception(text=msg, version=version)

            elif mode == "getvsec":
                # Vertical secton path.
                path = query.get("PATH")
                if path is None:
                    return self.create_service_exception(text="PATH not specified", version=version)
                try:
                    path = [float(v) for v in path.split(',')]
                    path = [[lat, lon] for lat, lon in zip(path[0::2], path[1::2])]
                except ValueError:
                    return self.create_service_exception(text=f"Invalid PATH: {path}", version=version)
                logging.debug("VSEC PATH: %s", path)

                # Check requested layers.
                if (dataset not in self.vsec_layer_registry) or (layer not in self.vsec_layer_registry[dataset]):
                    return self.create_service_exception(
                        code="LayerNotDefined",
                        text=f"Invalid LAYER '{dataset}.{layer}' requested",
                        version=version)

                # Check if the layer requires time information and if they are given.
                if self.vsec_layer_registry[dataset][layer].uses_inittime_dimension():
                    if init_time is None:
                        return self.create_service_exception(
                            code="MissingDimensionValue",
                            text="INIT_TIME not specified (use the DIM_INIT_TIME keyword)",
                            version=version)
                    if valid_time is None:
                        return self.create_service_exception(code="MissingDimensionValue",
                                                             text="TIME not specified",
                                                             version=version)

                # Bounding box (num interp. points, p_bot, num labels, p_top).
                try:
                    bbox = [float(v) for v in query.get("BBOX", "101,1050,10,180").split(",")]
                except ValueError:
                    return self.create_service_exception(text=f"Invalid BBOX: {query.get('BBOX')}", version=version)

                plot_driver = self.vsec_drivers[dataset]
                try:
                    plot_driver.set_plot_parameters(plot_object=self.vsec_layer_registry[dataset][layer],
                                                    vsec_path=path,
                                                    vsec_numpoints=bbox[0],
                                                    vsec_path_connection="greatcircle",
                                                    vsec_numlabels=bbox[2],
                                                    init_time=init_time,
                                                    valid_time=valid_time,
                                                    style=style,
                                                    bbox=bbox,
                                                    figsize=figsize,
                                                    noframe=noframe,
                                                    transparent=transparent,
                                                    return_format=return_format)
                    images.append(plot_driver.plot())
                except (IOError, ValueError) as ex:
                    logging.error("ERROR: %s %s", type(ex), ex)
                    msg = "The data corresponding to your request is not available. Please check the " \
                          "times and/or path you have specified.\n\n" \
                          f"Error message: {ex}"
                    return self.create_service_exception(text=msg, version=version)

        # 4) Return the produced image.
        # =============================
        return squash_multiple_images(images), return_format


server = WMSServer()


@app.route('/')
@conditional_decorator(auth.login_required, mss_wms_settings.__dict__.get('enable_basic_http_authentication', False))
def application():
    try:
        # Request info
        query = CIMultiDict(request.args)
        # Processing
        # ToDo Refactor
        request_type = query.get('request')
        if request_type is None:  # request_type may *actually* be set to None
            request_type = ''
        request_type = request_type.lower()
        request_service = query.get('service', '')
        request_service = request_service.lower()
        request_version = query.get('version', '')

        url = request.url
        server_url = urllib.parse.urljoin(url, urllib.parse.urlparse(url).path)

        if (request_type in ('getcapabilities', 'capabilities') and
                request_service == 'wms' and request_version in ('1.1.1', '1.3.0', '')):
            return_data, return_format = server.get_capabilities(query, server_url)
        elif request_type in ('getmap', 'getvsec') and request_version in ('1.1.1', '1.3.0', ''):
            return_data, return_format = server.produce_plot(query, request_type)
        else:
            logging.debug("Request type '%s' is not valid.", request)
            raise RuntimeError("Request type is not valid.")

        res = make_response(return_data, 200)
        response_headers = [('Content-type', return_format), ('Content-Length', str(len(return_data)))]
        for response_header in response_headers:
            res.headers[response_header[0]] = response_header[1]

        return res

    except Exception as ex:
<<<<<<< HEAD
        error_message = f"{type(ex)}: {ex}\n"
        logging.error("Unexpected error: %s", error_message)
        return redirect('/index', 307)
=======
        logging.error("Unexpected error: %s: %s\nTraceback:\n%s",
                      type(ex), ex, traceback.format_exc())
        return render_template("/index.html")
>>>>>>> 2bf06704
<|MERGE_RESOLUTION|>--- conflicted
+++ resolved
@@ -591,12 +591,6 @@
         return res
 
     except Exception as ex:
-<<<<<<< HEAD
-        error_message = f"{type(ex)}: {ex}\n"
-        logging.error("Unexpected error: %s", error_message)
-        return redirect('/index', 307)
-=======
         logging.error("Unexpected error: %s: %s\nTraceback:\n%s",
                       type(ex), ex, traceback.format_exc())
-        return render_template("/index.html")
->>>>>>> 2bf06704
+        return render_template("/index.html")