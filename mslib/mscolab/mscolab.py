# -*- coding: utf-8 -*-
"""

    mslib.mscolab.server
    ~~~~~~~~~~~~~~~~~~~~

    Server for mscolab module

    This file is part of MSS.

    :copyright: Copyright 2019 Shivashis Padhi
    :copyright: Copyright 2019-2023 by the MSS team, see AUTHORS.
    :license: APACHE-2.0, see LICENSE for details.

    Licensed under the Apache License, Version 2.0 (the "License");
    you may not use this file except in compliance with the License.
    You may obtain a copy of the License at

       http://www.apache.org/licenses/LICENSE-2.0

    Unless required by applicable law or agreed to in writing, software
    distributed under the License is distributed on an "AS IS" BASIS,
    WITHOUT WARRANTIES OR CONDITIONS OF ANY KIND, either express or implied.
    See the License for the specific language governing permissions and
    limitations under the License.
"""

import argparse
import logging
import platform
import os
import shutil
import sys
import secrets
import subprocess
import git

from mslib import __version__
from mslib.mscolab.conf import mscolab_settings
from mslib.mscolab.seed import seed_data, add_user, add_all_users_default_operation, \
    add_all_users_to_all_operations, delete_user
from mslib.mscolab.utils import create_files
from mslib.utils import setup_logging
from mslib.utils.qt import Worker, Updater
from mslib.mscolab import mscolab
from mslib.msidp import idp_conf


def handle_start(args):
    from mslib.mscolab.server import APP, initialize_managers, start_server
    setup_logging(args)
    logging.info("MSS Version: %s", __version__)
    logging.info("Python Version: %s", sys.version)
    logging.info("Platform: %s (%s)", platform.platform(), platform.architecture())
    logging.info("Launching MSColab Server")

    app, sockio, cm, fm = initialize_managers(APP)
    start_server(app, sockio, cm, fm)


def confirm_action(confirmation_prompt):
    while True:
        confirmation = input(confirmation_prompt).lower()
        if confirmation == "n" or confirmation == "":
            return False
        elif confirmation == "y":
            return True
        else:
            print("Invalid input! Please select an option between y or n")


def handle_db_init():
    from mslib.mscolab.models import db
    from mslib.mscolab.server import APP
    create_files()
    with APP.app_context():
        db.create_all()
    print("Database initialised successfully!")


def handle_db_reset(verbose=True):
    from mslib.mscolab.models import db
    from mslib.mscolab.server import APP
    if os.path.exists(mscolab_settings.DATA_DIR):
        shutil.rmtree(mscolab_settings.DATA_DIR)
    create_files()
    with APP.app_context():
        db.drop_all()
        db.create_all()
    if verbose is True:
        print("Database has been reset successfully!")


def handle_db_seed():
    handle_db_reset(verbose=False)
    seed_data()
    print("Database seeded successfully!")


def handle_mscolab_certificate_init():
    print('generating CRTs for the mscolab server......')

    try:
        cmd = ["openssl", "req", "-newkey", "rsa:4096", "-keyout",
               os.path.join(mscolab_settings.MSCOLAB_SSO_DIR, "key_mscolab.key"),
               "-nodes", "-x509", "-days", "365", "-batch", "-subj",
               "/CN=localhost", "-out", os.path.join(mscolab_settings.MSCOLAB_SSO_DIR,
                                                     "crt_mscolab.crt")]
        subprocess.run(cmd, check=True)
        logging.info("generated CRTs for the mscolab server.")
        return True
    except subprocess.CalledProcessError as error:
        print(f"Error while generating CRTs for the mscolab server: {error}")
        return False


def handle_local_idp_certificate_init():
    print('generating CRTs for the local identity provider......')

    try:
        cmd = ["openssl", "req", "-newkey", "rsa:4096", "-keyout",
               os.path.join(mscolab_settings.MSCOLAB_SSO_DIR, "key_local_idp.key"),
               "-nodes", "-x509", "-days", "365", "-batch", "-subj",
               "/CN=localhost", "-out", os.path.join(mscolab_settings.MSCOLAB_SSO_DIR, "crt_local_idp.crt")]
        subprocess.run(cmd, check=True)
        logging.info("generated CRTs for the local identity provider")
        return True
    except subprocess.CalledProcessError as error:
        print(f"Error while generated CRTs for the local identity provider: {error}")
        return False


def handle_mscolab_backend_yaml_init():
    saml_2_backend_yaml_content = """name: Saml2
config:
  entityid_endpoint: true
  mirror_force_authn: no
  memorize_idp: no
  use_memorized_idp_when_force_authn: no
  send_requester_id: no
  enable_metadata_reload: no

  # SP Configuration for localhost_test_idp
  localhost_test_idp:
    name: "MSS Colab Server - Testing IDP(localhost)"
    description: "MSS Collaboration Server with Testing IDP(localhost)"
    key_file: path/to/key_sp.key # Will be set from the mscolab server
    cert_file: path/to/crt_sp.crt # Will be set from the mscolab server
    verify_ssl_cert: true # Specifies if the SSL certificates should be verified.
    organization: {display_name: Open-MSS, name: Mission Support System, url: 'https://open-mss.github.io/about/'}
    contact_person:
    - {contact_type: technical, email_address: technical@example.com, given_name: Technical}
    - {contact_type: support, email_address: support@example.com, given_name: Support}

    metadata:
      local: [path/to/idp.xml] # Will be set from the mscolab server

    entityid: http://localhost:5000/proxy_saml2_backend.xml
    accepted_time_diff: 60
    service:
      sp:
        ui_info:
          display_name:
            - lang: en
              text: "Open MSS"
          description:
            - lang: en
              text: "Mission Support System"
          information_url:
            - lang: en
              text: "https://open-mss.github.io/about/"
          privacy_statement_url:
            - lang: en
              text: "https://open-mss.github.io/about/"
          keywords:
            - lang: en
              text: ["MSS"]
            - lang: en
              text: ["OpenMSS"]
          logo:
            text: "https://open-mss.github.io/assets/logo.png"
            width: "100"
            height: "100"
        authn_requests_signed: true
        want_response_signed: true
        want_assertion_signed: true
        allow_unknown_attributes: true
        allow_unsolicited: true
        endpoints:
          assertion_consumer_service:
            - [http://localhost:8083/localhost_test_idp/acs/post, 'urn:oasis:names:tc:SAML:2.0:bindings:HTTP-POST']
            - [http://localhost:8083/localhost_test_idp/acs/redirect,
            'urn:oasis:names:tc:SAML:2.0:bindings:HTTP-Redirect']
          discovery_response:
          - [<base_url>/<name>/disco, 'urn:oasis:names:tc:SAML:profiles:SSO:idp-discovery-protocol']
        name_id_format: 'urn:oasis:names:tc:SAML:2.0:nameid-format:transient'
        name_id_format_allow_create: true


  # # SP Configuration for IDP 2
  # sp_config_idp_2:
  #   name: "MSS Colab Server - Testing IDP(localhost)"
  #   description: "MSS Collaboration Server with Testing IDP(localhost)"
  #   key_file: mslib/mscolab/app/key_sp.key
  #   cert_file: mslib/mscolab/app/crt_sp.crt
  #   organization: {display_name: Open-MSS, name: Mission Support System, url: 'https://open-mss.github.io/about/'}
  #   contact_person:
  #   - {contact_type: technical, email_address: technical@example.com, given_name: Technical}
  #   - {contact_type: support, email_address: support@example.com, given_name: Support}

  #   metadata:
  #     local: [mslib/mscolab/app/idp.xml]

  #   entityid: http://localhost:5000/proxy_saml2_backend.xml
  #   accepted_time_diff: 60
  #   service:
  #     sp:
  #       ui_info:
  #         display_name:
  #           - lang: en
  #             text: "Open MSS"
  #         description:
  #           - lang: en
  #             text: "Mission Support System"
  #         information_url:
  #           - lang: en
  #             text: "https://open-mss.github.io/about/"
  #         privacy_statement_url:
  #           - lang: en
  #             text: "https://open-mss.github.io/about/"
  #         keywords:
  #           - lang: en
  #             text: ["MSS"]
  #           - lang: en
  #             text: ["OpenMSS"]
  #         logo:
  #           text: "https://open-mss.github.io/assets/logo.png"
  #           width: "100"
  #           height: "100"
  #       authn_requests_signed: true
  #       want_response_signed: true
  #       want_assertion_signed: true
  #       allow_unknown_attributes: true
  #       allow_unsolicited: true
  #       endpoints:
  #         assertion_consumer_service:
  #           - [http://localhost:8083/idp2/acs/post, 'urn:oasis:names:tc:SAML:2.0:bindings:HTTP-POST']
  #           - [http://localhost:8083/idp2/acs/redirect, 'urn:oasis:names:tc:SAML:2.0:bindings:HTTP-Redirect']
  #         discovery_response:
  #         - [<base_url>/<name>/disco, 'urn:oasis:names:tc:SAML:profiles:SSO:idp-discovery-protocol']
  #       name_id_format: 'urn:oasis:names:tc:SAML:2.0:nameid-format:transient'
  #       name_id_format_allow_create: true
"""
    try:
        file_path = os.path.join(mscolab_settings.MSCOLAB_SSO_DIR, "mss_saml2_backend.yaml")
        with open(file_path, "w", encoding="utf-8") as file:
            file.write(saml_2_backend_yaml_content)
        return True
    except (FileNotFoundError, PermissionError) as error:
        print(f"Error while generated backend .yaml for the local mscolabserver: {error}")
        return False


def handle_mscolab_metadata_init(repo_exists):
    '''
        This will generate necessary metada data file for sso in mscolab through localhost idp

        Before running this function:
        - Ensure that USE_SAML2 is set to True.
        - Generate the necessary keys and certificates and configure them in the .yaml
        file for the local IDP.
    '''
    print('generating metadata file for the mscolab server')

    try:
<<<<<<< HEAD
        command = ["python", mscolab.__file__, "start"] if repo_exists else ["mscolab", "start"]
=======
        command = ["python", os.path.join("mslib", "mscolab", "mscolab.py"),
                   "start"] if repo_exists else ["mscolab", "start"]
>>>>>>> fc2f3c64
        process = subprocess.Popen(command)
        cmd_curl = ["curl", "--retry", "5", "--retry-connrefused", "--retry-delay", "3",
                    "http://localhost:8083/metadata/localhost_test_idp",
                    "-o", os.path.join(mscolab_settings.MSCOLAB_SSO_DIR, "metadata_sp.xml")]
        subprocess.run(cmd_curl, check=True)
        process.terminate()
        logging.info('mscolab metadata file generated succesfully')
        return True

    except subprocess.CalledProcessError as error:
        print(f"Error while generating metadata file for the mscolab server: {error}")
        return False


def handle_local_idp_metadata_init(repo_exists):
    print('generating metadata for localhost identity provider')

    try:
        if os.path.exists(os.path.join(mscolab_settings.MSCOLAB_SSO_DIR, "idp.xml")):
            os.remove(os.path.join(mscolab_settings.MSCOLAB_SSO_DIR, "idp.xml"))

<<<<<<< HEAD
        idp_conf_path = idp_conf.__file__
=======
        idp_conf_path = os.path.join("mslib", "msidp", "idp_conf.py")
>>>>>>> fc2f3c64

        if not repo_exists:
            import site
            site_packages_path = site.getsitepackages()[0]
            idp_conf_path = os.path.join(site_packages_path, "mslib", "msidp", "idp_conf.py")

        cmd = ["make_metadata", idp_conf_path]

        with open(os.path.join(mscolab_settings.MSCOLAB_SSO_DIR, "idp.xml"),
                  "w", encoding="utf-8") as output_file:
            subprocess.run(cmd, stdout=output_file, check=True)
        logging.info("idp metadata file generated succesfully")
        return True
    except subprocess.CalledProcessError as error:
        # Delete the idp.xml file when the subprocess fails
        if os.path.exists(os.path.join(mscolab_settings.MSCOLAB_SSO_DIR, "idp.xml")):
            os.remove(os.path.join(mscolab_settings.MSCOLAB_SSO_DIR, "idp.xml"))
        print(f"Error while generating metadata for localhost identity provider: {error}")
        return False


def handle_sso_crts_init():
    """
        This will generate necessary CRTs files for sso in mscolab through localhost idp
    """
    print("\n\nmscolab sso conf initiating......")
    if os.path.exists(mscolab_settings.MSCOLAB_SSO_DIR):
        shutil.rmtree(mscolab_settings.MSCOLAB_SSO_DIR)
    create_files()
    if not handle_mscolab_certificate_init():
        print('Error while handling mscolab certificate.')
        return

    if not handle_local_idp_certificate_init():
        print('Error while handling local idp certificate.')
        return

    if not handle_mscolab_backend_yaml_init():
        print('Error while handling mscolab backend YAML.')
        return

    print('\n\nAll CRTs and mscolab backend saml files generated successfully !')


def handle_sso_metadata_init(repo_exists):
    print('\n\ngenerating metadata files.......')
    if not handle_mscolab_metadata_init(repo_exists):
        print('Error while handling mscolab metadata.')
        return

    if not handle_local_idp_metadata_init(repo_exists):
        print('Error while handling idp metadata.')
        return

    print("\n\nALl necessary metadata files generated successfully")


def main():
    parser = argparse.ArgumentParser()
    parser.add_argument("-v", "--version", help="show version", action="store_true", default=False)
    parser.add_argument("--update", help="Updates MSS to the newest version", action="store_true", default=False)

    subparsers = parser.add_subparsers(help='Available actions', dest='action')

    server_parser = subparsers.add_parser("start", help="Start the mscolab server")
    server_parser.add_argument("--debug", help="show debugging log messages on console", action="store_true",
                               default=False)
    server_parser.add_argument("--logfile", help="If set to a name log output goes to that file", dest="logfile",
                               default=None)

    database_parser = subparsers.add_parser("db", help="Manage mscolab database")
    database_parser = database_parser.add_mutually_exclusive_group(required=True)
    database_parser.add_argument("--init", help="Initialise database", action="store_true")
    database_parser.add_argument("--reset", help="Reset database", action="store_true")
    database_parser.add_argument("--seed", help="Seed database", action="store_true")
    database_parser.add_argument("--users_by_file", type=argparse.FileType('r'),
                                 help="adds users into database, fileformat: suggested_username  name   <email>")
    database_parser.add_argument("--delete_users_by_file", type=argparse.FileType('r'),
                                 help="removes users from the database, fileformat: email")
    database_parser.add_argument("--default_operation", help="adds all users into a default TEMPLATE operation",
                                 action="store_true")
    database_parser.add_argument("--add_all_to_all_operation", help="adds all users into all other operations",
                                 action="store_true")
    sso_conf_parser = subparsers.add_parser("sso_conf", help="single sign on process configurations")
    sso_conf_parser = sso_conf_parser.add_mutually_exclusive_group(required=True)
    sso_conf_parser.add_argument("--init_sso_crts",
                                 help="Generate all the essential CRTs required for the Single Sign-On process "
                                 "using the local Identity Provider",
                                 action="store_true")
    sso_conf_parser.add_argument("--init_sso_metadata", help="Generate all the essential metadata files required "
                                 "for the Single Sign-On process using the local Identity Provider",
                                 action="store_true")

    args = parser.parse_args()

    if args.version:
        print("***********************************************************************")
        print("\n            Mission Support System (MSS)\n")
        print("***********************************************************************")
        print("Documentation: http://mss.rtfd.io")
        print("Version:", __version__)
        sys.exit()

    try:
        _ = git.Repo(os.path.dirname(os.path.realpath(__file__)), search_parent_directories=True)
        repo_exists = True

    except git.exc.InvalidGitRepositoryError:
        repo_exists = False

    updater = Updater()
    if args.update:
        updater.on_update_available.connect(lambda old, new: updater.update_mss())
        updater.on_log_update.connect(lambda s: print(s.replace("\n", "")))
        updater.on_status_update.connect(lambda s: print(s.replace("\n", "")))
        updater.run()
        while Worker.workers:
            list(Worker.workers)[0].wait()
        sys.exit()

    if args.action == "start":
        handle_start(args)

    elif args.action == "db":
        if args.init:
            handle_db_init()
        elif args.reset:
            confirmation = confirm_action("Are you sure you want to reset the database? This would delete "
                                          "all your data! (y/[n]):")
            if confirmation is True:
                handle_db_reset()
        elif args.seed:
            confirmation = confirm_action("Are you sure you want to seed the database? Seeding will delete all your "
                                          "existing data and replace it with seed data (y/[n]):")
            if confirmation is True:
                handle_db_seed()
        elif args.users_by_file is not None:
            # fileformat: suggested_username  name   <email>
            confirmation = confirm_action("Are you sure you want to add users to the database? (y/[n]):")
            if confirmation is True:
                for line in args.users_by_file.readlines():
                    info = line.split()
                    username = info[0]
                    emailid = info[-1][1:-1]
                    password = secrets.token_hex(8)
                    add_user(emailid, username, password)
        elif args.default_operation:
            confirmation = confirm_action(
                "Are you sure you want to add users to the default TEMPLATE operation? (y/[n]):")
            if confirmation is True:
                # adds all users as collaborator on the operation TEMPLATE if not added, command can be repeated
                add_all_users_default_operation(access_level='admin')
        elif args.add_all_to_all_operation:
            confirmation = confirm_action(
                "Are you sure you want to add users to the ALL operations? (y/[n]):")
            if confirmation is True:
                # adds all users to all Operations
                add_all_users_to_all_operations()
        elif args.delete_users_by_file:
            confirmation = confirm_action(
                "Are you sure you want to delete a user? (y/[n]):")
            if confirmation is True:
                # deletes users from the db
                for email in args.delete_users_by_file.readlines():
                    delete_user(email.strip())

    elif args.action == "sso_conf":
        if args.init_sso_crts:
            confirmation = confirm_action(
                "This will reset and initiation all CRTs and SAML yaml file as default. "
                "Are you sure to continue? (y/[n]):")
            if confirmation is True:
                handle_sso_crts_init()
        if args.init_sso_metadata:
            confirmation = confirm_action(
                "Are you sure you executed --init_sso_crts before running this? (y/[n]):")
            if confirmation is True:
                confirmation = confirm_action(
                    """
                    This will generate necessary metada data file for sso in mscolab through localhost idp

                    Before running this function:
                    - Ensure that USE_SAML2 is set to True.
                    - Generate the necessary keys and certificates and configure them in the .yaml
                    file for the local IDP.

                    Are you sure you set all correctly as per the documentation? (y/[n]):
                    """
                )
                if confirmation is True:
                    handle_sso_metadata_init(repo_exists)


if __name__ == '__main__':
    main()<|MERGE_RESOLUTION|>--- conflicted
+++ resolved
@@ -273,12 +273,7 @@
     print('generating metadata file for the mscolab server')
 
     try:
-<<<<<<< HEAD
         command = ["python", mscolab.__file__, "start"] if repo_exists else ["mscolab", "start"]
-=======
-        command = ["python", os.path.join("mslib", "mscolab", "mscolab.py"),
-                   "start"] if repo_exists else ["mscolab", "start"]
->>>>>>> fc2f3c64
         process = subprocess.Popen(command)
         cmd_curl = ["curl", "--retry", "5", "--retry-connrefused", "--retry-delay", "3",
                     "http://localhost:8083/metadata/localhost_test_idp",
@@ -300,11 +295,7 @@
         if os.path.exists(os.path.join(mscolab_settings.MSCOLAB_SSO_DIR, "idp.xml")):
             os.remove(os.path.join(mscolab_settings.MSCOLAB_SSO_DIR, "idp.xml"))
 
-<<<<<<< HEAD
         idp_conf_path = idp_conf.__file__
-=======
-        idp_conf_path = os.path.join("mslib", "msidp", "idp_conf.py")
->>>>>>> fc2f3c64
 
         if not repo_exists:
             import site
