# -*- coding: utf-8 -*-
"""

    mslib.mscolab._tests.test_files
    ~~~~~~~~~~~~~~~~~~~~~~~~~~~~~~~~~~~~

    tests for file based handlers

    This file is part of mss.

    :copyright: Copyright 2019 Shivashis Padhi
    :copyright: Copyright 2019-2021 by the mss team, see AUTHORS.
    :license: APACHE-2.0, see LICENSE for details.

    Licensed under the Apache License, Version 2.0 (the "License");
    you may not use this file except in compliance with the License.
    You may obtain a copy of the License at

       http://www.apache.org/licenses/LICENSE-2.0

    Unless required by applicable law or agreed to in writing, software
    distributed under the License is distributed on an "AS IS" BASIS,
    WITHOUT WARRANTIES OR CONDITIONS OF ANY KIND, either express or implied.
    See the License for the specific language governing permissions and
    limitations under the License.
"""
# ToDo have to be merged into test_file_manager
from flask_testing import TestCase
import os
import pytest

from mslib.mscolab.conf import mscolab_settings
from mslib.mscolab.models import User, Project, Permission, Change, Message, db
from mslib.mscolab.server import APP
from mslib.mscolab.file_manager import FileManager
from mslib.mscolab.seed import add_user, get_user
from mslib.mscolab.mscolab import handle_db_reset
from mslib.mscolab.utils import get_recent_pid
<<<<<<< HEAD
from mslib._tests.utils import mscolab_register_and_login, mscolab_create_project, mscolab_start_server
import mslib.msui.mss_pyui as mss_pyui


PORTS = list(range(9361, 9380))
=======
>>>>>>> da77f881


@pytest.mark.skipif(os.name == "nt",
                    reason="multiprocessing needs currently start_method fork")
<<<<<<< HEAD
class Test_Files(object):
    def setup(self):
        self.process, self.url, self.app, _, self.cm, self.fm = mscolab_start_server(PORTS)
        QtTest.QTest.qWait(500)
        self.application = QtWidgets.QApplication(sys.argv)
        self.window = mss_pyui.MSSMainWindow(mscolab_data_dir=mscolab_settings.MSCOLAB_DATA_DIR)
        self.sockets = []
=======
class Test_Files(TestCase):
    render_templates = False

    def create_app(self):
        app = APP
        app.config['SQLALCHEMY_DATABASE_URI'] = mscolab_settings.SQLALCHEMY_DB_URI
        app.config['MSCOLAB_DATA_DIR'] = mscolab_settings.MSCOLAB_DATA_DIR
        app.config['UPLOAD_FOLDER'] = mscolab_settings.UPLOAD_FOLDER
        app.config['SQLALCHEMY_TRACK_MODIFICATIONS'] = False
        app.config["TESTING"] = True
        app.config['LIVESERVER_TIMEOUT'] = 10
        app.config['LIVESERVER_PORT'] = 0
        return app

    def setUp(self):
        handle_db_reset()
        db.init_app(self.app)

        self.fm = FileManager(self.app.config["MSCOLAB_DATA_DIR"])
        self.userdata = 'UV11@uv11', 'UV11', 'uv11'
        self.userdata2 = 'UV12@uv12', 'UV12', 'uv12'

        assert add_user(self.userdata[0], self.userdata[1], self.userdata[2])
        assert add_user(self.userdata2[0], self.userdata2[1], self.userdata2[2])

        self.user = get_user(self.userdata[0])
        self.user2 = get_user(self.userdata2[0])
        assert self.user is not None
>>>>>>> da77f881
        self.file_message_counter = [0] * 2
        self._example_data()

<<<<<<< HEAD
    def teardown(self):
        for socket in self.sockets:
            socket.disconnect()
        if self.window.mscolab.version_window:
            self.window.mscolab.version_window.close()
        if self.window.mscolab.conn:
            self.window.mscolab.conn.disconnect()
        self.application.quit()
        QtWidgets.QApplication.processEvents()
        self.process.terminate()
=======
    def tearDown(self):
        pass
>>>>>>> da77f881

    def test_create_project(self):
        with self.app.test_client():
            # test for blank character in path
            assert self.fm.create_project('test path', 'test desc.', self.user) is False
            # test for normal path
            assert self.fm.create_project('test_path', 'test desc.', self.user) is True
            # test for '/' in path
            assert self.fm.create_project('test/path', 'sth', self.user) is False
            # check file existence
            assert os.path.exists(os.path.join(mscolab_settings.MSCOLAB_DATA_DIR, 'test_path')) is True
            # check creation in db
            p = Project.query.filter_by(path="test_path").first()
            assert p is not None
            # check permission for author
            perms = Permission.query.filter_by(p_id=p.id, access_level="creator").all()
            assert len(perms) == 1
            assert perms[0].u_id == self.user.id

    def test_projects(self):
        with self.app.test_client():
            projects = self.fm.list_projects(self.user)
            assert len(projects) == 0
            assert self.fm.create_project('test_path', 'test desc.', self.user) is True
            projects = self.fm.list_projects(self.user)
            assert len(projects) == 1

    def test_is_admin(self):
        with self.app.test_client():
            assert self.fm.create_project('test_path', 'test desc.', self.user) is True
            p_id = get_recent_pid(self.fm, self.user)
            u_id = self.user.id
            assert self.fm.is_admin(u_id, p_id) is True
            undefined_p_id = 123
            assert self.fm.is_admin(u_id, undefined_p_id) is False
            no_perm_p_id = 2
            assert self.fm.is_admin(u_id, no_perm_p_id) is False

    def test_file_save(self):
        with self.app.test_client():
            flight_path, project = self._create_project(flight_path="project77")
            assert self.fm.save_file(project.id, "beta", self.user)
            assert self.fm.get_file(project.id, self.user) == "beta"
            assert self.fm.save_file(project.id, "gamma", self.user)
            assert self.fm.get_file(project.id, self.user) == "gamma"
            # check if change is saved properly
            changes = self.fm.get_all_changes(project.id, self.user)
            assert len(changes) == 2

    def test_undo(self):
        with self.app.test_client():
            flight_path, project = self._create_project(flight_path="project7", content="alpha")
            assert self.fm.save_file(project.id, "beta", self.user)
            assert self.fm.save_file(project.id, "gamma", self.user)
            changes = Change.query.filter_by(p_id=project.id).all()
            assert changes is not None
            assert changes[0].id == 1
            assert self.fm.undo(changes[0].id, self.user) is True
            assert len(self.fm.get_all_changes(project.id, self.user)) == 3
            assert "beta" in self.fm.get_file(project.id, self.user)

    def test_get_project(self):
        with self.app.test_client():
            self._create_project(flight_path="project9")
            p_id = get_recent_pid(self.fm, self.user)
            assert self.fm.get_file(p_id, self.user) is not False
            user2 = User.query.filter_by(emailid=self.userdata2[0]).first()
            assert self.fm.get_file(p_id, user2) is False

    def test_authorized_users(self):
        with self.app.test_client():
            self._create_project(flight_path="project10", content=self.content1)
            p_id = get_recent_pid(self.fm, self.user)
            assert len(self.fm.get_authorized_users(p_id)) == 1

    def test_modify_project(self):
        with self.app.test_client():
            self._create_project(flight_path="path")
            p_id = get_recent_pid(self.fm, self.user)
            # testing for wrong characters in path like ' ', '/'
            assert self.fm.update_project(p_id, 'path', 'dummy wrong', self.user) is False
            assert self.fm.update_project(p_id, 'path', 'dummy/wrong', self.user) is False
            assert self.fm.update_project(p_id, 'path', 'dummy', self.user) is True
            assert os.path.exists(os.path.join(mscolab_settings.MSCOLAB_DATA_DIR, 'dummy'))
            assert self.fm.update_project(p_id, 'description', 'dummy', self.user) is True

    def test_delete_project(self):
        with self.app.test_client():
            self._create_project(flight_path="f3")
            p_id = get_recent_pid(self.fm, self.user)
            assert self.fm.delete_file(p_id, self.user2) is False
            assert self.fm.delete_file(p_id, self.user) is True
            assert self.fm.delete_file(p_id, self.user) is False
            permissions = Permission.query.filter_by(p_id=p_id).all()
            assert len(permissions) == 0
            projects_db = Project.query.filter_by(id=p_id).all()
            assert len(projects_db) == 0
            changes = Change.query.filter_by(p_id=p_id).all()
            assert len(changes) == 0
            messages = Message.query.filter_by(p_id=p_id).all()
            assert len(messages) == 0

    def _example_data(self):
        self.content1 = """\
    <?xml version="1.0" encoding="utf-8"?>
      <FlightTrack>
        <Name>new flight track (1)</Name>
        <ListOfWaypoints>
          <Waypoint flightlevel="0.0" lat="55.15" location="B" lon="-23.74">
            <Comments>Takeoff</Comments>
          </Waypoint>
          <Waypoint flightlevel="350" lat="42.99" location="A" lon="-12.1">
            <Comments></Comments>
          </Waypoint>
          <Waypoint flightlevel="380.0" lat="52.785" location="Shannon" lon="-8.925">
            <Comments>Dive</Comments>
          </Waypoint>
          <Waypoint flightlevel="400.0" lat="48.08" location="EDMO" lon="11.28">
            <Comments></Comments>
          </Waypoint>
          <Waypoint flightlevel="0.0" lat="63.74" location="C" lon="1.73">
            <Comments>Landing</Comments>
          </Waypoint>
        </ListOfWaypoints>
      </FlightTrack>"""
        self.content2 = """\
    <?xml version="1.0" encoding="utf-8"?>
      <FlightTrack>
        <Name>new flight track (1)</Name>
        <ListOfWaypoints>
          <Waypoint flightlevel="0.0" lat="55.15" location="B" lon="-23.74">
            <Comments>Takeoff</Comments>
          </Waypoint>
          <Waypoint flightlevel="350" lat="42.99" location="A" lon="-12.1">
            <Comments></Comments>
          </Waypoint>
          </ListOfWaypoints>
      </FlightTrack>"""

    def _create_project(self, flight_path="firstflight", user=None, content=None):
        if user is None:
            user = self.user
        self.fm.create_project(flight_path, f"info about {flight_path}", user, content=content)
        project = Project.query.filter_by(path=flight_path).first()
        return flight_path, project<|MERGE_RESOLUTION|>--- conflicted
+++ resolved
@@ -36,27 +36,10 @@
 from mslib.mscolab.seed import add_user, get_user
 from mslib.mscolab.mscolab import handle_db_reset
 from mslib.mscolab.utils import get_recent_pid
-<<<<<<< HEAD
-from mslib._tests.utils import mscolab_register_and_login, mscolab_create_project, mscolab_start_server
-import mslib.msui.mss_pyui as mss_pyui
-
-
-PORTS = list(range(9361, 9380))
-=======
->>>>>>> da77f881
 
 
 @pytest.mark.skipif(os.name == "nt",
                     reason="multiprocessing needs currently start_method fork")
-<<<<<<< HEAD
-class Test_Files(object):
-    def setup(self):
-        self.process, self.url, self.app, _, self.cm, self.fm = mscolab_start_server(PORTS)
-        QtTest.QTest.qWait(500)
-        self.application = QtWidgets.QApplication(sys.argv)
-        self.window = mss_pyui.MSSMainWindow(mscolab_data_dir=mscolab_settings.MSCOLAB_DATA_DIR)
-        self.sockets = []
-=======
 class Test_Files(TestCase):
     render_templates = False
 
@@ -85,25 +68,11 @@
         self.user = get_user(self.userdata[0])
         self.user2 = get_user(self.userdata2[0])
         assert self.user is not None
->>>>>>> da77f881
         self.file_message_counter = [0] * 2
         self._example_data()
 
-<<<<<<< HEAD
-    def teardown(self):
-        for socket in self.sockets:
-            socket.disconnect()
-        if self.window.mscolab.version_window:
-            self.window.mscolab.version_window.close()
-        if self.window.mscolab.conn:
-            self.window.mscolab.conn.disconnect()
-        self.application.quit()
-        QtWidgets.QApplication.processEvents()
-        self.process.terminate()
-=======
     def tearDown(self):
         pass
->>>>>>> da77f881
 
     def test_create_project(self):
         with self.app.test_client():
