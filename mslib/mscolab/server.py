--- conflicted
+++ resolved
@@ -356,11 +356,7 @@
 @APP.route('/upload_profile_image', methods=["POST"])
 @verify_user
 def upload_profile_image():
-<<<<<<< HEAD
     user_id = g.user.id
-=======
-    user_id = request.form['user_id']
->>>>>>> 6915b068
     file = request.files['image']
     if not file:
         return jsonify({'message': 'No file provided or invalid file type'}), 400
