--- conflicted
+++ resolved
@@ -26,44 +26,10 @@
 import fs
 import os
 import logging
-<<<<<<< HEAD
-import requests
-from mslib.utils.config import config_loader
-=======
->>>>>>> 440719fc
 
 from mslib.mscolab.conf import mscolab_settings
 
 
-<<<<<<< HEAD
-def verify_user_token(mscolab_server_url, token):
-
-    if config_loader(dataset="mscolab_skip_verify_user_token"):
-        return True
-
-    data = {
-        "token": token
-    }
-    try:
-        r = requests.get(f'{mscolab_server_url}/test_authorized', data=data)
-    except requests.exceptions.SSLError:
-        logging.debug("Certificate Verification Failed")
-        return False
-    except requests.exceptions.InvalidSchema:
-        logging.debug("Invalid schema of url")
-        return False
-    except requests.exceptions.ConnectionError as ex:
-        logging.error("unexpected error: %s %s", type(ex), ex)
-        return False
-    except requests.exceptions.MissingSchema as ex:
-        # self.mscolab_server_url can be None??
-        logging.error("unexpected error: %s %s", type(ex), ex)
-        return False
-    return r.text == "True"
-
-
-=======
->>>>>>> 440719fc
 def get_recent_op_id(fm, user):
     operations = fm.list_operations(user)
     op_id = None
