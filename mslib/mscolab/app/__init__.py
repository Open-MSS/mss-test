# -*- coding: utf-8 -*-
"""

    mslib.mscolab.app
    ~~~~~~~~~~~~~~~~~

    app module of mscolab

    This file is part of MSS.

    :copyright: Copyright 2016-2024 by the MSS team, see AUTHORS.
    :license: APACHE-2.0, see LICENSE for details.

    Licensed under the Apache License, Version 2.0 (the "License");
    you may not use this file except in compliance with the License.
    You may obtain a copy of the License at

       http://www.apache.org/licenses/LICENSE-2.0

    Unless required by applicable law or agreed to in writing, software
    distributed under the License is distributed on an "AS IS" BASIS,
    WITHOUT WARRANTIES OR CONDITIONS OF ANY KIND, either express or implied.
    See the License for the specific language governing permissions and
    limitations under the License.
"""

import os
<<<<<<< HEAD
import logging
=======
import sqlalchemy
>>>>>>> 09afb6ea

from flask_migrate import Migrate

import mslib

from flask import Flask, url_for
from mslib.mscolab.conf import mscolab_settings
from flask_sqlalchemy import SQLAlchemy
from mslib.utils import prefix_route, release_info


logging.debug(release_info.check_for_new_release())


DOCS_SERVER_PATH = os.path.dirname(os.path.abspath(mslib.__file__))
# This can be used to set a location by SCRIPT_NAME for testing. e.g. export SCRIPT_NAME=/demo/
SCRIPT_NAME = os.environ.get('SCRIPT_NAME', '/')

# in memory database for testing
# app.config['SQLALCHEMY_DATABASE_URI'] = 'sqlite:///'
APP = Flask(__name__, template_folder=os.path.join(DOCS_SERVER_PATH, 'static', 'templates'))
APP.config.from_object(__name__)
APP.route = prefix_route(APP.route, SCRIPT_NAME)

APP.config['MSCOLAB_DATA_DIR'] = mscolab_settings.MSCOLAB_DATA_DIR
APP.config['SQLALCHEMY_DATABASE_URI'] = mscolab_settings.SQLALCHEMY_DB_URI
APP.config['SQLALCHEMY_TRACK_MODIFICATIONS'] = False
APP.config['SQLALCHEMY_ECHO'] = mscolab_settings.SQLALCHEMY_ECHO
APP.config['UPLOAD_FOLDER'] = mscolab_settings.UPLOAD_FOLDER
APP.config['MAX_CONTENT_LENGTH'] = mscolab_settings.MAX_UPLOAD_SIZE
APP.config['SECRET_KEY'] = mscolab_settings.SECRET_KEY
APP.config['SECURITY_PASSWORD_SALT'] = getattr(mscolab_settings, "SECURITY_PASSWORD_SALT", None)
APP.config['MAIL_DEFAULT_SENDER'] = getattr(mscolab_settings, "MAIL_DEFAULT_SENDER", None)
APP.config['MAIL_SERVER'] = getattr(mscolab_settings, "MAIL_SERVER", None)
APP.config['MAIL_PORT'] = getattr(mscolab_settings, "MAIL_PORT", None)
APP.config['MAIL_USERNAME'] = getattr(mscolab_settings, "MAIL_USERNAME", None)
APP.config['MAIL_PASSWORD'] = getattr(mscolab_settings, "MAIL_PASSWORD", None)
APP.config['MAIL_USE_TLS'] = getattr(mscolab_settings, "MAIL_USE_TLS", None)
APP.config['MAIL_USE_SSL'] = getattr(mscolab_settings, "MAIL_USE_SSL", None)

db = SQLAlchemy(
    metadata=sqlalchemy.MetaData(
        naming_convention={
            # For reference: https://alembic.sqlalchemy.org/en/latest/naming.html#the-importance-of-naming-constraints
            "ix": "ix_%(column_0_label)s",
            "uq": "uq_%(table_name)s_%(column_0_name)s",
            "ck": "ck_%(table_name)s_`%(constraint_name)s`",
            "fk": "fk_%(table_name)s_%(column_0_name)s_%(referred_table_name)s",
            "pk": "pk_%(table_name)s",
        },
    ),
)
db.init_app(APP)
import mslib.mscolab.models

migrate = Migrate(render_as_batch=True, user_module_prefix="cu.")
migrate.init_app(APP, db)


def get_topmenu():
    menu = [
        (url_for('index'), 'Mission Support System',
         ((url_for('about'), 'About'),
          (url_for('install'), 'Install'),
          (url_for('help'), 'Help'),
          )),
    ]
    return menu<|MERGE_RESOLUTION|>--- conflicted
+++ resolved
@@ -25,11 +25,8 @@
 """
 
 import os
-<<<<<<< HEAD
 import logging
-=======
 import sqlalchemy
->>>>>>> 09afb6ea
 
 from flask_migrate import Migrate
 
