--- conflicted
+++ resolved
@@ -29,18 +29,15 @@
 import numpy
 import scipy.integrate
 import logging
-<<<<<<< HEAD
 from metpy.package_tools import Exporter
 from metpy.constants import g, Rd
 from metpy.units import check_units, units
 from metpy.xarray import preprocess_and_wrap
 from xarray.ufuncs import exp, log
 from xarray import zeros_like
-=======
 import metpy.calc as mpcalc
 from metpy.units import units
 
->>>>>>> b99ffe08
 
 class VapourPressureError(Exception):
     """Exception class to handle error arising during the computation of vapour
