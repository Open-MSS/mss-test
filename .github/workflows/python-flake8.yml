# This workflow will install Python dependencies, lint with a single version of Python
# For more information see: https://help.github.com/actions/language-and-framework-guides/using-python-with-github-actions

name: flake8

on:
  push:
    branches:
    - develop
    - stable
    - GSOC2023-NilupulManodya
    - GSOC2023-ShubhGaur
  pull_request:
    branches:
    - develop
    - stable
    - GSOC2023-NilupulManodya
    - GSOC2023-ShubhGaur

jobs:
  lint:
    runs-on: ubuntu-latest
    timeout-minutes: 10
    steps:
    - uses: actions/checkout@v4
    - name: Set up Python 3.10
      uses: actions/setup-python@v4
      with:
        python-version: "3.10"
    - name: Lint with flake8
      run: |
        python -m pip install --upgrade pip
<<<<<<< HEAD
        pip install flake8 flake8-builtins
=======
        pip install flake8
>>>>>>> 75a1e483
        flake8 --count --statistics mslib tests<|MERGE_RESOLUTION|>--- conflicted
+++ resolved
@@ -30,9 +30,6 @@
     - name: Lint with flake8
       run: |
         python -m pip install --upgrade pip
-<<<<<<< HEAD
         pip install flake8 flake8-builtins
-=======
         pip install flake8
->>>>>>> 75a1e483
         flake8 --count --statistics mslib tests